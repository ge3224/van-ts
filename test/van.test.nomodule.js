'use strict';
(() => {
  // ../test/van.test.js
  window.numTests = 0;
  var runTests = async (vanObj, msgDom2, { debug }) => {
    const { add, tags, tagsNS, state, val, oldVal, effect } = vanObj;
    const { a, button, div: div2, input, li, option, p, pre, select, span, table, tbody, td, th, thead, tr, ul } = tags;
    const assert = (cond) => {
      if (!cond)
        throw new Error("Assertion failed");
    };
    const assertEq = (lhs, rhs) => {
      if (lhs !== rhs)
        throw new Error(`Assertion failed. Expected equal. Actual lhs: ${lhs}, rhs: ${rhs}`);
    };
    const assertError = (msg, func) => {
      let caught = false;
      try {
        func();
      } catch (e) {
        if (msg instanceof RegExp) {
          if (msg.test(e.toString()))
            caught = true;
          else
            throw e;
        } else {
          if (e.toString().includes(msg))
            caught = true;
          else
            throw e;
        }
      }
      if (!caught)
        throw new Error(`Expected error with message "${msg}" being thrown.`);
    };
    const sleep = (ms) => new Promise((resolve) => setTimeout(resolve, ms));
    const waitMsOnDomUpdates = 5;
    const withHiddenDom = (func) => async () => {
      const dom = div2({ class: "hidden" });
      add(document.body, dom);
      await func(dom);
      dom.remove();
    };
    const capturingErrors = async (func) => {
      vanObj.startCapturingErrors();
      await func();
      vanObj.stopCapturingErrors();
    };
    const tests = {
      tagsTest_basic: () => {
        const dom = div2(p("\u{1F44B}Hello"), ul(li("\u{1F5FA}\uFE0FWorld"), li(a({ href: "https://vanjs.org/" }, "\u{1F366}VanJS"))));
        assertEq(dom.outerHTML, '<div><p>\u{1F44B}Hello</p><ul><li>\u{1F5FA}\uFE0FWorld</li><li><a href="https://vanjs.org/">\u{1F366}VanJS</a></li></ul></div>');
      },
      tagsTest_onclickHandler: () => {
        const dom = div2(button({ onclick: () => add(dom, p("Button clicked!")) }));
        dom.querySelector("button").click();
        assertEq(dom.outerHTML, "<div><button></button><p>Button clicked!</p></div>");
      },
      tagsTest_escape: () => {
        assertEq(p("<input>").outerHTML, "<p>&lt;input&gt;</p>");
        assertEq(div2("a && b").outerHTML, "<div>a &amp;&amp; b</div>");
        assertEq(div2("<input a && b>").outerHTML, "<div>&lt;input a &amp;&amp; b&gt;</div>");
      },
      tagsTest_nestedChildren: () => {
        assertEq(ul([li("Item 1"), li("Item 2"), li("Item 3")]).outerHTML, "<ul><li>Item 1</li><li>Item 2</li><li>Item 3</li></ul>");
        assertEq(ul([[li("Item 1"), [li("Item 2")]], li("Item 3")]).outerHTML, "<ul><li>Item 1</li><li>Item 2</li><li>Item 3</li></ul>");
      },
      tagsTest_nullOrUndefinedAreIgnored: () => {
        assertEq(ul(li("Item 1"), li("Item 2"), void 0, li("Item 3"), null).outerHTML, "<ul><li>Item 1</li><li>Item 2</li><li>Item 3</li></ul>");
        assertEq(ul([li("Item 1"), li("Item 2"), void 0, li("Item 3"), null]).outerHTML, "<ul><li>Item 1</li><li>Item 2</li><li>Item 3</li></ul>");
        assertEq(ul([[void 0, li("Item 1"), null, [li("Item 2")]], null, li("Item 3"), void 0]).outerHTML, "<ul><li>Item 1</li><li>Item 2</li><li>Item 3</li></ul>");
      },
      tagsTest_stateAsProp_connected: withHiddenDom(async (hiddenDom) => {
        const href = state("http://example.com/");
        const dom = a({ href }, "Test Link");
        add(hiddenDom, dom);
        assertEq(dom.href, "http://example.com/");
        href.val = "https://vanjs.org/";
        await sleep(waitMsOnDomUpdates);
        assertEq(dom.href, "https://vanjs.org/");
      }),
      tagsTest_stateAsProp_disconnected: async () => {
        const href = state("http://example.com/");
        const dom = a({ href }, "Test Link");
        assertEq(dom.href, "http://example.com/");
        href.val = "https://vanjs.org/";
        await sleep(waitMsOnDomUpdates);
        assertEq(dom.href, "http://example.com/");
      },
      tagsTest_stateAsOnClickHandler_connected: withHiddenDom(async (hiddenDom) => {
        const dom = div2();
        add(hiddenDom, dom);
        const handler = state(() => add(dom, p("Button clicked!")));
        add(dom, button({ onclick: handler }));
        dom.querySelector("button").click();
        assertEq(dom.outerHTML, "<div><button></button><p>Button clicked!</p></div>");
        handler.val = () => add(dom, div2("Button clicked!"));
        await sleep(waitMsOnDomUpdates);
        dom.querySelector("button").click();
        assertEq(dom.outerHTML, "<div><button></button><p>Button clicked!</p><div>Button clicked!</div></div>");
      }),
      tagsTest_stateAsOnClickHandler_disconnected: async () => {
        const dom = div2();
        const handler = state(() => add(dom, p("Button clicked!")));
        add(dom, button({ onclick: handler }));
        dom.querySelector("button").click();
        assertEq(dom.outerHTML, "<div><button></button><p>Button clicked!</p></div>");
        handler.val = () => add(dom, div2("Button clicked!"));
        await sleep(waitMsOnDomUpdates);
        dom.querySelector("button").click();
        assertEq(dom.outerHTML, "<div><button></button><p>Button clicked!</p><p>Button clicked!</p></div>");
      },
      tagsTest_stateDerivedProp_connected: withHiddenDom(async (hiddenDom) => {
        const host = state("example.com");
        const path2 = state("/hello");
        const dom = a({ href: () => `https://${host.val}${path2.val}` }, "Test Link");
        add(hiddenDom, dom);
        assertEq(dom.href, "https://example.com/hello");
        host.val = "vanjs.org";
        path2.val = "/start";
        await sleep(waitMsOnDomUpdates);
        assertEq(dom.href, "https://vanjs.org/start");
      }),
      tagsTest_stateDerivedProp_disconnected: async () => {
        const host = state("example.com");
        const path2 = state("/hello");
        const dom = a({ href: () => `https://${host.val}${path2.val}` }, "Test Link");
        assertEq(dom.href, "https://example.com/hello");
        host.val = "vanjs.org";
        path2.val = "/start";
        await sleep(waitMsOnDomUpdates);
        assertEq(dom.href, "https://example.com/hello");
      },
      tagsTest_stateDerivedProp_nonStateDeps_connected: withHiddenDom(async (hiddenDom) => {
        const host = state("example.com");
        const path2 = "/hello";
        const dom = a({ href: () => `https://${val(host)}${val(path2)}` }, "Test Link");
        add(hiddenDom, dom);
        assertEq(dom.href, "https://example.com/hello");
        host.val = "vanjs.org";
        await sleep(waitMsOnDomUpdates);
        assertEq(dom.href, "https://vanjs.org/hello");
      }),
      tagsTest_stateDerivedProp_nonStateDeps_disconnected: async () => {
        const host = state("example.com");
        const path2 = "/hello";
        const dom = a({ href: () => `https://${val(host)}${val(path2)}` }, "Test Link");
        assertEq(dom.href, "https://example.com/hello");
        host.val = "vanjs.org";
        await sleep(waitMsOnDomUpdates);
        assertEq(dom.href, "https://example.com/hello");
      },
      tagsTest_stateDerivedProp_oldVal_connected: withHiddenDom(async (hiddenDom) => {
        const text = state("Old Text");
        const dom = input({ type: "text", value: () => `From: "${oldVal(text)}" to: "${val(text)}"` });
        add(hiddenDom, dom);
        assertEq(dom.value, 'From: "Old Text" to: "Old Text"');
        text.val = "New Text";
        await sleep(waitMsOnDomUpdates);
        assertEq(dom.value, 'From: "Old Text" to: "New Text"');
      }),
      tagsTest_stateDerivedProp_oldVal_disconnected: async () => {
        const text = state("Old Text");
        const dom = input({ type: "text", value: () => `From: "${oldVal(text)}" to: "${val(text)}"` });
        assertEq(dom.value, 'From: "Old Text" to: "Old Text"');
        text.val = "New Text";
        await sleep(waitMsOnDomUpdates);
        assertEq(dom.value, 'From: "Old Text" to: "Old Text"');
      },
      tagsTest_stateValuedOnClickHandler_connected: withHiddenDom(async (hiddenDom) => {
        const dom = div2();
        add(hiddenDom, dom);
        const onclick = state(() => add(dom, p("Button clicked!")));
        add(dom, button({ onclick }));
        dom.querySelector("button").click();
        assertEq(dom.outerHTML, "<div><button></button><p>Button clicked!</p></div>");
        onclick.val = () => add(dom, div2("Button clicked!"));
        await sleep(waitMsOnDomUpdates);
        dom.querySelector("button").click();
        assertEq(dom.outerHTML, "<div><button></button><p>Button clicked!</p><div>Button clicked!</div></div>");
      }),
      tagsTest_stateValuedOnClickHandler_disconnected: async () => {
        const dom = div2();
        const onclick = state(() => add(dom, p("Button clicked!")));
        add(dom, button({ onclick }));
        dom.querySelector("button").click();
        assertEq(dom.outerHTML, "<div><button></button><p>Button clicked!</p></div>");
        onclick.val = () => add(dom, div2("Button clicked!"));
        await sleep(waitMsOnDomUpdates);
        dom.querySelector("button").click();
        assertEq(dom.outerHTML, "<div><button></button><p>Button clicked!</p><p>Button clicked!</p></div>");
      },
      tagsTest_dataAttributes_connected: withHiddenDom(async (hiddenDom) => {
        const lineNum = state(1);
        const dom = div2({
          "data-type": "line",
          "data-id": lineNum,
          "data-line": () => `line=${lineNum.val}`
        }, "This is a test line");
        add(hiddenDom, dom);
        assertEq(dom.outerHTML, '<div data-type="line" data-id="1" data-line="line=1">This is a test line</div>');
        lineNum.val = 3;
        await sleep(waitMsOnDomUpdates);
        assertEq(dom.outerHTML, '<div data-type="line" data-id="3" data-line="line=3">This is a test line</div>');
      }),
      tagsTest_dataAttributes_disconnected: async () => {
        const lineNum = state(1);
        const dom = div2({
          "data-type": "line",
          "data-id": lineNum,
          "data-line": () => `line=${lineNum.val}`
        }, "This is a test line");
        assertEq(dom.outerHTML, '<div data-type="line" data-id="1" data-line="line=1">This is a test line</div>');
        lineNum.val = 3;
        await sleep(waitMsOnDomUpdates);
        assertEq(dom.outerHTML, '<div data-type="line" data-id="1" data-line="line=1">This is a test line</div>');
      },
      tagsTest_readonlyProps_connected: withHiddenDom(async (hiddenDom) => {
        const form = state("form1");
        const dom = button({ form }, "Button");
        add(hiddenDom, dom);
        assertEq(dom.outerHTML, '<button form="form1">Button</button>');
        form.val = "form2";
        await sleep(waitMsOnDomUpdates);
        assertEq(dom.outerHTML, '<button form="form2">Button</button>');
        assertEq(input({ list: "datalist1" }).outerHTML, '<input list="datalist1">');
      }),
      tagsTest_readonlyProps_disconnected: async () => {
        const form = state("form1");
        const dom = button({ form }, "Button");
        assertEq(dom.outerHTML, '<button form="form1">Button</button>');
        form.val = "form2";
        await sleep(waitMsOnDomUpdates);
        assertEq(dom.outerHTML, '<button form="form1">Button</button>');
        assertEq(input({ list: "datalist1" }).outerHTML, '<input list="datalist1">');
      },
      tagsTest_stateAsChild_connected: withHiddenDom(async (hiddenDom) => {
        const line2 = state("Line 2");
        const dom = div2(pre("Line 1"), pre(line2), pre("Line 3"));
        add(hiddenDom, dom);
        assertEq(dom.outerHTML, "<div><pre>Line 1</pre><pre>Line 2</pre><pre>Line 3</pre></div>");
        line2.val = "Line 2: Extra Stuff";
        await sleep(waitMsOnDomUpdates);
        assertEq(dom.outerHTML, "<div><pre>Line 1</pre><pre>Line 2: Extra Stuff</pre><pre>Line 3</pre></div>");
        line2.val = null;
        await sleep(waitMsOnDomUpdates);
        assertEq(dom.outerHTML, "<div><pre>Line 1</pre><pre></pre><pre>Line 3</pre></div>");
        line2.val = "Line 2";
        await sleep(waitMsOnDomUpdates);
        assertEq(dom.outerHTML, "<div><pre>Line 1</pre><pre></pre><pre>Line 3</pre></div>");
      }),
      tagsTest_stateAsChild_disconnected: async () => {
        const line2 = state("Line 2");
        const dom = div2(pre("Line 1"), pre(line2), pre("Line 3"));
        assertEq(dom.outerHTML, "<div><pre>Line 1</pre><pre>Line 2</pre><pre>Line 3</pre></div>");
        line2.val = "Line 2: Extra Stuff";
        await sleep(waitMsOnDomUpdates);
        assertEq(dom.outerHTML, "<div><pre>Line 1</pre><pre>Line 2</pre><pre>Line 3</pre></div>");
        line2.val = null;
        await sleep(waitMsOnDomUpdates);
        assertEq(dom.outerHTML, "<div><pre>Line 1</pre><pre>Line 2</pre><pre>Line 3</pre></div>");
      },
      tagsTest_stateAsChild_emptyStrWontDeleteDom: withHiddenDom(async (hiddenDom) => {
        const text = state("Text");
        const dom = p(text);
        add(hiddenDom, dom);
        assertEq(dom.outerHTML, "<p>Text</p>");
        text.val = "";
        await sleep(waitMsOnDomUpdates);
        assertEq(dom.outerHTML, "<p></p>");
        text.val = "Text";
        await sleep(waitMsOnDomUpdates);
        assertEq(dom.outerHTML, "<p>Text</p>");
      }),
      tagsNSTest_svg: () => {
        const { circle, path: path2, svg } = tagsNS("http://www.w3.org/2000/svg");
        const dom = svg({ width: "16px", viewBox: "0 0 50 50" }, circle({ cx: "25", cy: "25", "r": "20", stroke: "black", "stroke-width": "2", fill: "yellow" }), circle({ cx: "16", cy: "20", "r": "2", stroke: "black", "stroke-width": "2", fill: "black" }), circle({ cx: "34", cy: "20", "r": "2", stroke: "black", "stroke-width": "2", fill: "black" }), path2({ "d": "M 15 30 Q 25 40, 35 30", stroke: "black", "stroke-width": "2", fill: "transparent" }));
        assertEq(dom.outerHTML, '<svg width="16px" viewBox="0 0 50 50"><circle cx="25" cy="25" r="20" stroke="black" stroke-width="2" fill="yellow"></circle><circle cx="16" cy="20" r="2" stroke="black" stroke-width="2" fill="black"></circle><circle cx="34" cy="20" r="2" stroke="black" stroke-width="2" fill="black"></circle><path d="M 15 30 Q 25 40, 35 30" stroke="black" stroke-width="2" fill="transparent"></path></svg>');
      },
      tagsNSTest_math: () => {
        const { math, mi, mn, mo, mrow, msup } = tagsNS("http://www.w3.org/1998/Math/MathML");
        const dom = math(msup(mi("e"), mrow(mi("i"), mi("\u03C0"))), mo("+"), mn("1"), mo("="), mn("0"));
        assertEq(dom.outerHTML, "<math><msup><mi>e</mi><mrow><mi>i</mi><mi>\u03C0</mi></mrow></msup><mo>+</mo><mn>1</mn><mo>=</mo><mn>0</mn></math>");
      },
      addTest_basic: () => {
        const dom = ul();
        assertEq(add(dom, li("Item 1"), li("Item 2")), dom);
        assertEq(dom.outerHTML, "<ul><li>Item 1</li><li>Item 2</li></ul>");
        assertEq(add(dom, li("Item 3"), li("Item 4"), li("Item 5")), dom);
        assertEq(dom.outerHTML, "<ul><li>Item 1</li><li>Item 2</li><li>Item 3</li><li>Item 4</li><li>Item 5</li></ul>");
        assertEq(add(dom), dom);
        assertEq(dom.outerHTML, "<ul><li>Item 1</li><li>Item 2</li><li>Item 3</li><li>Item 4</li><li>Item 5</li></ul>");
      },
      addTest_nestedChildren: () => {
        const dom = ul();
        assertEq(add(dom, [li("Item 1"), li("Item 2")]), dom);
        assertEq(dom.outerHTML, "<ul><li>Item 1</li><li>Item 2</li></ul>");
        assertEq(add(dom, [[li("Item 3"), [li("Item 4")]], li("Item 5")]), dom);
        assertEq(dom.outerHTML, "<ul><li>Item 1</li><li>Item 2</li><li>Item 3</li><li>Item 4</li><li>Item 5</li></ul>");
        assertEq(add(dom, [[[]]]), dom);
        assertEq(dom.outerHTML, "<ul><li>Item 1</li><li>Item 2</li><li>Item 3</li><li>Item 4</li><li>Item 5</li></ul>");
      },
      addTest_nullOrUndefinedAreIgnored: () => {
        const dom = ul();
        assertEq(add(dom, li("Item 1"), li("Item 2"), void 0, li("Item 3"), null), dom);
        assertEq(dom.outerHTML, "<ul><li>Item 1</li><li>Item 2</li><li>Item 3</li></ul>");
        assertEq(add(dom, [li("Item 4"), li("Item 5"), void 0, li("Item 6"), null]), dom);
        assertEq(dom.outerHTML, "<ul><li>Item 1</li><li>Item 2</li><li>Item 3</li><li>Item 4</li><li>Item 5</li><li>Item 6</li></ul>");
        assertEq(add(dom, [[void 0, li("Item 7"), null, [li("Item 8")]], null, li("Item 9"), void 0]), dom);
        assertEq(dom.outerHTML, "<ul><li>Item 1</li><li>Item 2</li><li>Item 3</li><li>Item 4</li><li>Item 5</li><li>Item 6</li><li>Item 7</li><li>Item 8</li><li>Item 9</li></ul>");
      },
      addTest_addState_connected: withHiddenDom(async (hiddenDom) => {
        const line2 = state("Line 2");
        assertEq(add(hiddenDom, pre("Line 1"), pre(line2), pre("Line 3")), hiddenDom);
        assertEq(hiddenDom.outerHTML, '<div class="hidden"><pre>Line 1</pre><pre>Line 2</pre><pre>Line 3</pre></div>');
        line2.val = "Line 2: Extra Stuff";
        await sleep(waitMsOnDomUpdates);
        assertEq(hiddenDom.outerHTML, '<div class="hidden"><pre>Line 1</pre><pre>Line 2: Extra Stuff</pre><pre>Line 3</pre></div>');
        line2.val = null;
        await sleep(waitMsOnDomUpdates);
        assertEq(hiddenDom.outerHTML, '<div class="hidden"><pre>Line 1</pre><pre></pre><pre>Line 3</pre></div>');
        line2.val = "Line 2";
        await sleep(waitMsOnDomUpdates);
        assertEq(hiddenDom.outerHTML, '<div class="hidden"><pre>Line 1</pre><pre></pre><pre>Line 3</pre></div>');
      }),
      addTest_addState_disconnected: async () => {
        const line2 = state("Line 2");
        const dom = div2();
        assertEq(add(dom, pre("Line 1"), pre(line2), pre("Line 3")), dom);
        assertEq(dom.outerHTML, "<div><pre>Line 1</pre><pre>Line 2</pre><pre>Line 3</pre></div>");
        line2.val = "Line 2: Extra Stuff";
        await sleep(waitMsOnDomUpdates);
        assertEq(dom.outerHTML, "<div><pre>Line 1</pre><pre>Line 2</pre><pre>Line 3</pre></div>");
        line2.val = null;
        await sleep(waitMsOnDomUpdates);
        assertEq(dom.outerHTML, "<div><pre>Line 1</pre><pre>Line 2</pre><pre>Line 3</pre></div>");
      },
      stateTest_val: () => {
        const s = state("Init State");
        assertEq(s.val, "Init State");
        s.val = "Changed State";
        assertEq(s.val, "Changed State");
      },
      effectTest_basic: () => {
        const history = [];
        const s = state("This");
        effect(() => history.push(s.val));
        s.val = "is";
        s.val = "a";
        s.val = "test";
        s.val = "test";
        assertEq(JSON.stringify(history), '["This","is","a","test"]');
      },
      effectTest_derivedStates: () => {
        const numItems = state(0);
        const items = state([]);
        effect(() => items.val = [...Array(numItems.val).keys()].map((i) => `Item ${i + 1}`));
        const selectedIndex = state(0);
        effect(() => (items.val, selectedIndex.val = 0));
        const selectedItem = state("");
        effect(() => selectedItem.val = items.val[selectedIndex.val]);
        numItems.val = 3;
        assertEq(numItems.val, 3);
        assertEq(items.val.join(","), "Item 1,Item 2,Item 3");
        assertEq(selectedIndex.val, 0);
        assertEq(selectedItem.val, "Item 1");
        selectedIndex.val = 2;
        assertEq(selectedIndex.val, 2);
        assertEq(selectedItem.val, "Item 3");
        numItems.val = 5;
        assertEq(numItems.val, 5);
        assertEq(items.val.join(","), "Item 1,Item 2,Item 3,Item 4,Item 5");
        assertEq(selectedIndex.val, 0);
        assertEq(selectedItem.val, "Item 1");
        selectedIndex.val = 3;
        assertEq(selectedIndex.val, 3);
        assertEq(selectedItem.val, "Item 4");
      },
      complexStateBindingTest_dynamicDom: withHiddenDom(async (hiddenDom) => {
        const verticalPlacement = state(false);
        const button1Text = state("Button 1"), button2Text = state("Button 2"), button3Text = state("Button 3");
        const domFunc = () => verticalPlacement.val ? div2(div2(button(button1Text)), div2(button(button2Text)), div2(button(button3Text))) : div2(button(button1Text), button(button2Text), button(button3Text));
        assertEq(add(hiddenDom, domFunc), hiddenDom);
        const dom = hiddenDom.firstChild;
        assertEq(dom.outerHTML, "<div><button>Button 1</button><button>Button 2</button><button>Button 3</button></div>");
        button2Text.val = "Button 2: Extra";
        await sleep(waitMsOnDomUpdates);
        assertEq(dom.outerHTML, "<div><button>Button 1</button><button>Button 2: Extra</button><button>Button 3</button></div>");
        verticalPlacement.val = true;
        await sleep(waitMsOnDomUpdates);
        assertEq(dom.outerHTML, "<div><button>Button 1</button><button>Button 2: Extra</button><button>Button 3</button></div>");
        assertEq(hiddenDom.firstChild.outerHTML, "<div><div><button>Button 1</button></div><div><button>Button 2: Extra</button></div><div><button>Button 3</button></div></div>");
        button2Text.val = "Button 2: Extra Extra";
        await sleep(waitMsOnDomUpdates);
        assertEq(dom.outerHTML, "<div><button>Button 1</button><button>Button 2: Extra</button><button>Button 3</button></div>");
        assertEq(hiddenDom.firstChild.outerHTML, "<div><div><button>Button 1</button></div><div><button>Button 2: Extra Extra</button></div><div><button>Button 3</button></div></div>");
      }),
      complexStateBindingTest_statefulDynamicDom: withHiddenDom(async (hiddenDom) => {
        const numItems = state(0);
        const items = state([]);
        effect(() => items.val = [...Array(numItems.val).keys()].map((i) => `Item ${i + 1}`));
        const selectedIndex = state(0);
        effect(() => (items.val, selectedIndex.val = 0));
        const domFunc = (dom) => {
          if (dom && items.val === items.oldVal) {
            const itemDoms = dom.childNodes;
            itemDoms[selectedIndex.oldVal].classList.remove("selected");
            itemDoms[selectedIndex.val].classList.add("selected");
            return dom;
          }
          return ul(items.val.map((item, i) => li({ class: i === selectedIndex.val ? "selected" : "" }, item)));
        };
        add(hiddenDom, domFunc);
        numItems.val = 3;
        await sleep(waitMsOnDomUpdates);
        assertEq(hiddenDom.firstChild.outerHTML, '<ul><li class="selected">Item 1</li><li class="">Item 2</li><li class="">Item 3</li></ul>');
        const rootDom1stIteration = hiddenDom.firstChild;
        selectedIndex.val = 1;
        await sleep(waitMsOnDomUpdates);
        assertEq(hiddenDom.firstChild.outerHTML, '<ul><li class="">Item 1</li><li class="selected">Item 2</li><li class="">Item 3</li></ul>');
        assertEq(hiddenDom.firstChild, rootDom1stIteration);
        numItems.val = 5;
        await sleep(waitMsOnDomUpdates);
        assertEq(hiddenDom.firstChild.outerHTML, '<ul><li class="selected">Item 1</li><li class="">Item 2</li><li class="">Item 3</li><li class="">Item 4</li><li class="">Item 5</li></ul>');
        assert(hiddenDom.firstChild !== rootDom1stIteration);
        assertEq(rootDom1stIteration.outerHTML, '<ul><li class="">Item 1</li><li class="selected">Item 2</li><li class="">Item 3</li></ul>');
        const rootDom2ndIteration = hiddenDom.firstChild;
        selectedIndex.val = 2;
        await sleep(waitMsOnDomUpdates);
        assertEq(hiddenDom.firstChild.outerHTML, '<ul><li class="">Item 1</li><li class="">Item 2</li><li class="selected">Item 3</li><li class="">Item 4</li><li class="">Item 5</li></ul>');
        assertEq(hiddenDom.firstChild, rootDom2ndIteration);
        assertEq(rootDom1stIteration.outerHTML, '<ul><li class="">Item 1</li><li class="selected">Item 2</li><li class="">Item 3</li></ul>');
      }),
      complexStateBindingTest_nullToRemoveDom: withHiddenDom(async (hiddenDom) => {
        const line1 = state("Line 1"), line2 = state("Line 2"), line3 = state("Line 3"), line4 = state(""), line5 = state(null);
        const dom = div2(
          () => line1.val === "" ? null : p(line1.val),
          () => line2.val === "" ? null : p(line2.val),
          p(line3),
          // line4 won't appear in the DOM tree as its initial value is null
          () => line4.val === "" ? null : p(line4.val),
          // line5 won't appear in the DOM tree as its initial value is null
          p(line5)
        );
        add(hiddenDom, dom);
        assertEq(dom.outerHTML, "<div><p>Line 1</p><p>Line 2</p><p>Line 3</p><p></p></div>");
        line2.val = "";
        await sleep(waitMsOnDomUpdates);
        assertEq(dom.outerHTML, "<div><p>Line 1</p><p>Line 3</p><p></p></div>");
        line2.val = "Line 2";
        await sleep(waitMsOnDomUpdates);
        assertEq(dom.outerHTML, "<div><p>Line 1</p><p>Line 3</p><p></p></div>");
        line3.val = null;
        await sleep(waitMsOnDomUpdates);
        assertEq(dom.outerHTML, "<div><p>Line 1</p><p></p><p></p></div>");
        line3.val = "Line 3";
        await sleep(waitMsOnDomUpdates);
        assertEq(dom.outerHTML, "<div><p>Line 1</p><p></p><p></p></div>");
      }),
      complexStateBindingTest_undefinedToRemoveDom: withHiddenDom(async (hiddenDom) => {
        const line1 = state("Line 1"), line2 = state("Line 2"), line3 = state("Line 3"), line4 = state(""), line5 = state(void 0);
        const dom = div2(
          () => line1.val === "" ? null : p(line1.val),
          () => line2.val === "" ? null : p(line2.val),
          p(line3),
          // line4 won't appear in the DOM tree as its initial value is null
          () => line4.val === "" ? null : p(line4.val),
          // line5 won't appear in the DOM tree as its initial value is null
          p(line5)
        );
        add(hiddenDom, dom);
        assertEq(dom.outerHTML, "<div><p>Line 1</p><p>Line 2</p><p>Line 3</p><p></p></div>");
        line2.val = "";
        await sleep(waitMsOnDomUpdates);
        assertEq(dom.outerHTML, "<div><p>Line 1</p><p>Line 3</p><p></p></div>");
        line2.val = "Line 2";
        await sleep(waitMsOnDomUpdates);
        assertEq(dom.outerHTML, "<div><p>Line 1</p><p>Line 3</p><p></p></div>");
        line3.val = void 0;
        await sleep(waitMsOnDomUpdates);
        assertEq(dom.outerHTML, "<div><p>Line 1</p><p></p><p></p></div>");
        line3.val = "Line 3";
        await sleep(waitMsOnDomUpdates);
        assertEq(dom.outerHTML, "<div><p>Line 1</p><p></p><p></p></div>");
      }),
      complexStateBindingTest_nonStateDeps: withHiddenDom(async (hiddenDom) => {
        const part1 = "\u{1F44B}Hello ", part2 = state("\u{1F5FA}\uFE0FWorld");
        assertEq(add(hiddenDom, () => val(part1) + val(part2)), hiddenDom);
        const dom = hiddenDom.firstChild;
        assertEq(dom.textContent, "\u{1F44B}Hello \u{1F5FA}\uFE0FWorld");
        assertEq(hiddenDom.innerHTML, "\u{1F44B}Hello \u{1F5FA}\uFE0FWorld");
        part2.val = "\u{1F366}VanJS";
        await sleep(waitMsOnDomUpdates);
        assertEq(dom.textContent, "\u{1F44B}Hello \u{1F5FA}\uFE0FWorld");
        assertEq(hiddenDom.innerHTML, "\u{1F44B}Hello \u{1F366}VanJS");
      }),
<<<<<<< HEAD
      complexStateBindingTest_oldVal: withHiddenDom(async (hiddenDom) => {
        const text = state("Old Text");
        assertEq(add(hiddenDom, () => `From: "${oldVal(text)}" to: "${val(text)}"`), hiddenDom);
        const dom = hiddenDom.firstChild;
        assertEq(dom.textContent, 'From: "Old Text" to: "Old Text"');
        assertEq(hiddenDom.innerHTML, 'From: "Old Text" to: "Old Text"');
        text.val = "New Text";
        await sleep(waitMsOnDomUpdates);
        assertEq(dom.textContent, 'From: "Old Text" to: "Old Text"');
        assertEq(hiddenDom.innerHTML, 'From: "Old Text" to: "New Text"');
=======
      tagsNSTest_invalidNs: () => {
        assertError("Must provide a string", () => tagsNS(1));
        assertError("Must provide a string", () => tagsNS(null));
        assertError("Must provide a string", () => tagsNS(void 0));
        assertError("Must provide a string", () => tagsNS({}));
        assertError("Must provide a string", () => tagsNS((x) => x * 2));
      },
      addTest_1stArgNotDom: () => {
        assertError("1st argument of `add` function must be a DOM Node object", () => add({}, div2()));
      },
      addTest_invalidChild: () => {
        const dom = div2();
        assertError(/Only.*are valid child of a DOM Node/, () => add(dom, div2(), {}, p()));
        assertError(/Only.*are valid child of a DOM Node/, () => add(dom, div2(), (x) => x * 2, p()));
        assertError(/Only.*are valid child of a DOM Node/, () => add(dom, div2(), state({}), p()));
        assertError(/Only.*are valid child of a DOM Node/, () => add(dom, div2(), state((x) => x * 2), p()));
      },
      addTest_alreadyConnectedChild: withHiddenDom((hiddenDom) => {
        const dom = div2();
        add(hiddenDom, dom);
        assertError("already connected to document", () => add(hiddenDom, dom));
      }),
      stateTest_invalidInitialVal: () => {
        assertError("DOM Node is not valid", () => state(document));
        assertError("couldn't have value to other state", () => state(state(0)));
      },
      stateTest_invalidValSet: () => {
        const s = state(0);
        assertError("DOM Node is not valid", () => s.val = document);
        assertError("couldn't have value to other state", () => s.val = state(0));
      },
      stateTest_nonFunctionOnnewListener: () => {
        const s = state(0);
        let t2 = 0;
        assertError("You should pass-in functions to register `onnew` handlers", () => s.onnew(++t2));
      },
      stateTest_mutatingVal: () => {
        {
          const t2 = state({ a: 2 });
          assertError("TypeError:", () => t2.val.a = 3);
        }
        {
          const t2 = state({ b: 1 });
          t2.val = { b: 2 };
          assertError("TypeError:", () => t2.val.b = 3);
        }
      },
      bindTest_noStates: () => {
        assertError("1 or more states", () => bind());
        assertError("1 or more states", () => bind((x) => x * 2));
      },
      bindTest_lastArgNotFunc: () => assertError("must be the generation function", () => bind(state(0), state(1))),
      bindTest_invalidInitialResult: () => {
        const s = state(0);
        assertError("must be DOM node, primitive, null or undefined", () => bind(s, () => ({})));
        assertError("must be DOM node, primitive, null or undefined", () => bind(s, () => (x) => x * 2));
      },
      bindTest_invalidFollowupResult: withHiddenDom(async (hiddenDom) => {
        const s = state(1);
        add(hiddenDom, bind(s, (s2) => s2 || {}), bind(s, (s2) => s2 || ((x) => x * 2)));
        await capturingErrors(async () => {
          s.val = 0;
          await sleep(waitMsOnDomUpdates);
          assert(vanObj.capturedErrors.length === 2 && vanObj.capturedErrors.every((e) => e.includes("must be DOM node, primitive, null or undefined")));
        });
      }),
      bindTest_derivedDom_domResultAlreadyConnected: withHiddenDom(async (hiddenDom) => {
        const dom = div2();
        add(hiddenDom, dom);
        const num = state(1);
        add(hiddenDom, bind(num, (num2, prevDom) => {
          if (num2 === 1)
            return div2();
          if (num2 === 2)
            return prevDom;
          if (num2 === 3)
            return dom;
        }));
        num.val = 2;
        await sleep(waitMsOnDomUpdates);
        assertEq(hiddenDom.innerHTML, "<div></div><div></div>");
        await capturingErrors(async () => {
          num.val = 3;
          await sleep(waitMsOnDomUpdates);
          assert(vanObj.capturedErrors[0].includes("it shouldn't be already connected to document"));
        });
>>>>>>> b257dc93
      })
    };
    const examples = {
      counter: withHiddenDom(async (hiddenDom) => {
        const Counter = () => {
          const counter = state(0);
          return div2(div2("\u2764\uFE0F: ", counter), button({ onclick: () => ++counter.val }, "\u{1F44D}"), button({ onclick: () => --counter.val }, "\u{1F44E}"));
        };
        add(hiddenDom, Counter());
        assertEq(hiddenDom.firstChild.querySelector("div").innerText, "\u2764\uFE0F: 0");
        const [incrementBtn, decrementBtn] = hiddenDom.getElementsByTagName("button");
        incrementBtn.click();
        await sleep(waitMsOnDomUpdates);
        assertEq(hiddenDom.firstChild.querySelector("div").innerText, "\u2764\uFE0F: 1");
        incrementBtn.click();
        await sleep(waitMsOnDomUpdates);
        assertEq(hiddenDom.firstChild.querySelector("div").innerText, "\u2764\uFE0F: 2");
        decrementBtn.click();
        await sleep(waitMsOnDomUpdates);
        assertEq(hiddenDom.firstChild.querySelector("div").innerText, "\u2764\uFE0F: 1");
      }),
      bulletList: () => {
        const List = ({ items }) => ul(items.map((it) => li(it)));
        assertEq(List({ items: ["Item 1", "Item 2", "Item 3"] }).outerHTML, "<ul><li>Item 1</li><li>Item 2</li><li>Item 3</li></ul>");
      },
      table: () => {
        const Table = ({ head, data }) => table(head ? thead(tr(head.map((h) => th(h)))) : [], tbody(data.map((row) => tr(row.map((col) => td(col))))));
        assertEq(Table({
          head: ["ID", "Name", "Country"],
          data: [
            [1, "John Doe", "US"],
            [2, "Jane Smith", "CA"],
            [3, "Bob Johnson", "AU"]
          ]
        }).outerHTML, "<table><thead><tr><th>ID</th><th>Name</th><th>Country</th></tr></thead><tbody><tr><td>1</td><td>John Doe</td><td>US</td></tr><tr><td>2</td><td>Jane Smith</td><td>CA</td></tr><tr><td>3</td><td>Bob Johnson</td><td>AU</td></tr></tbody></table>");
        assertEq(Table({
          data: [
            [1, "John Doe", "US"],
            [2, "Jane Smith", "CA"]
          ]
        }).outerHTML, "<table><tbody><tr><td>1</td><td>John Doe</td><td>US</td></tr><tr><td>2</td><td>Jane Smith</td><td>CA</td></tr></tbody></table>");
      },
      stateExample: withHiddenDom(async (hiddenDom) => {
        const counter = state(1);
        effect(() => console.log(`Counter: ${counter.val}`));
        const dom1 = div2(counter);
        const dom2 = input({ type: "number", value: counter, disabled: true });
        const dom3 = div2({ style: () => `font-size: ${counter.val}em;` }, "Text");
        const dom4 = div2(() => `${counter.val}^2 = ${counter.val * counter.val}`);
        const incrementBtn = button({ onclick: () => ++counter.val }, "Increment");
        const resetBtn = button({ onclick: () => counter.val = 1 }, "Reset");
        add(hiddenDom, incrementBtn, resetBtn, dom1, dom2, dom3, dom4);
        assertEq(hiddenDom.innerHTML, '<button>Increment</button><button>Reset</button><div>1</div><input type="number" disabled=""><div style="font-size: 1em;">Text</div><div>1^2 = 1</div>');
        assertEq(dom2.value, "1");
        incrementBtn.click();
        await sleep(waitMsOnDomUpdates);
        assertEq(hiddenDom.innerHTML, '<button>Increment</button><button>Reset</button><div>2</div><input type="number" disabled=""><div style="font-size: 2em;">Text</div><div>2^2 = 4</div>');
        assertEq(dom2.value, "2");
        incrementBtn.click();
        await sleep(waitMsOnDomUpdates);
        assertEq(hiddenDom.innerHTML, '<button>Increment</button><button>Reset</button><div>3</div><input type="number" disabled=""><div style="font-size: 3em;">Text</div><div>3^2 = 9</div>');
        assertEq(dom2.value, "3");
        resetBtn.click();
        await sleep(waitMsOnDomUpdates);
        assertEq(hiddenDom.innerHTML, '<button>Increment</button><button>Reset</button><div>1</div><input type="number" disabled=""><div style="font-size: 1em;">Text</div><div>1^2 = 1</div>');
        assertEq(dom2.value, "1");
      }),
      connectedProps: withHiddenDom(async (hiddenDom) => {
        const ConnectedProps = () => {
          const text = state("");
          return span(input({ type: "text", value: text, oninput: (e) => text.val = e.target.value }), input({ type: "text", value: text, oninput: (e) => text.val = e.target.value }));
        };
        add(hiddenDom, ConnectedProps());
        const [input1, input2] = hiddenDom.querySelectorAll("input");
        input1.value += "123";
        input1.dispatchEvent(new Event("input"));
        await sleep(waitMsOnDomUpdates);
        assertEq(input1.value, "123");
        assertEq(input2.value, "123");
        input2.value += "abc";
        input2.dispatchEvent(new Event("input"));
        await sleep(waitMsOnDomUpdates);
        assertEq(input1.value, "123abc");
        assertEq(input2.value, "123abc");
      }),
      fontPreview: withHiddenDom(async (hiddenDom) => {
        const FontPreview = () => {
          const size = state(16), color = state("black");
          return span("Size: ", input({
            type: "range",
            min: 10,
            max: 36,
            value: size,
            oninput: (e) => size.val = Number(e.target.value)
          }), " Color: ", select({ oninput: (e) => color.val = e.target.value, value: color }, ["black", "blue", "green", "red", "brown"].map((c) => option({ value: c }, c))), span({
            class: "preview",
            style: () => `font-size: ${size.val}px; color: ${color.val};`
          }, " Hello \u{1F366}VanJS"));
        };
        add(hiddenDom, FontPreview());
        assertEq(hiddenDom.querySelector("span.preview").style.cssText, "font-size: 16px; color: black;");
        hiddenDom.querySelector("input").value = "20";
        hiddenDom.querySelector("input").dispatchEvent(new Event("input"));
        await sleep(waitMsOnDomUpdates);
        assertEq(hiddenDom.querySelector("span.preview").style.cssText, "font-size: 20px; color: black;");
        hiddenDom.querySelector("select").value = "blue";
        hiddenDom.querySelector("select").dispatchEvent(new Event("input"));
        await sleep(waitMsOnDomUpdates);
        assertEq(hiddenDom.querySelector("span.preview").style.cssText, "font-size: 20px; color: blue;");
      }),
      sortedList: withHiddenDom(async (hiddenDom) => {
        const SortedList = () => {
          const items = state("a,b,c"), sortedBy = state("Ascending");
          return span("Comma-separated list: ", input({
            oninput: (e) => items.val = e.target.value,
            type: "text",
            value: items
          }), " ", select({ oninput: (e) => sortedBy.val = e.target.value, value: sortedBy }, option({ value: "Ascending" }, "Ascending"), option({ value: "Descending" }, "Descending")), () => sortedBy.val === "Ascending" ? ul(items.val.split(",").sort().map((i) => li(i))) : ul(items.val.split(",").sort().reverse().map((i) => li(i))));
        };
        add(hiddenDom, SortedList());
        hiddenDom.querySelector("input").value = "a,b,c,d";
        hiddenDom.querySelector("input").dispatchEvent(new Event("input"));
        await sleep(waitMsOnDomUpdates);
        assertEq(hiddenDom.querySelector("ul").outerHTML, "<ul><li>a</li><li>b</li><li>c</li><li>d</li></ul>");
        hiddenDom.querySelector("select").value = "Descending";
        hiddenDom.querySelector("select").dispatchEvent(new Event("input"));
        await sleep(waitMsOnDomUpdates);
        assertEq(hiddenDom.querySelector("ul").outerHTML, "<ul><li>d</li><li>c</li><li>b</li><li>a</li></ul>");
      }),
      editableList: withHiddenDom(async (hiddenDom) => {
        const ListItem = ({ text }) => {
          const deleted = state(false);
          return () => deleted.val ? null : li(text, a({ onclick: () => deleted.val = true }, "\u274C"));
        };
        const EditableList = () => {
          const listDom = ul();
          const textDom = input({ type: "text" });
          return div2(textDom, " ", button({
            onclick: () => add(listDom, ListItem({ text: textDom.value }))
          }, "\u2795"), listDom);
        };
        add(hiddenDom, EditableList());
        hiddenDom.querySelector("input").value = "abc";
        hiddenDom.querySelector("button").click();
        hiddenDom.querySelector("input").value = "123";
        hiddenDom.querySelector("button").click();
        hiddenDom.querySelector("input").value = "def";
        hiddenDom.querySelector("button").click();
        await sleep(waitMsOnDomUpdates);
        assertEq(hiddenDom.querySelector("ul").outerHTML, "<ul><li>abc<a>\u274C</a></li><li>123<a>\u274C</a></li><li>def<a>\u274C</a></li></ul>");
        {
          [...hiddenDom.querySelectorAll("li")].find((e) => e.innerText.startsWith("123")).querySelector("a").click();
          await sleep(waitMsOnDomUpdates);
          assertEq(hiddenDom.querySelector("ul").outerHTML, "<ul><li>abc<a>\u274C</a></li><li>def<a>\u274C</a></li></ul>");
        }
        {
          [...hiddenDom.querySelectorAll("li")].find((e) => e.innerText.startsWith("abc")).querySelector("a").click();
          await sleep(waitMsOnDomUpdates);
          assertEq(hiddenDom.querySelector("ul").outerHTML, "<ul><li>def<a>\u274C</a></li></ul>");
        }
        {
          [...hiddenDom.querySelectorAll("li")].find((e) => e.innerText.startsWith("def")).querySelector("a").click();
          await sleep(waitMsOnDomUpdates);
          assertEq(hiddenDom.querySelector("ul").outerHTML, "<ul></ul>");
        }
      })
    };
    const gcTests = {
      derivedDom: withHiddenDom(async (hiddenDom) => {
        const renderPre = state(false);
        const text = state("Text");
        const dom = div2(() => (renderPre.val ? pre : div2)(() => `--${text.val}--`));
        add(hiddenDom, dom);
        for (let i = 0; i < 20; ++i) {
          renderPre.val = !renderPre.val;
          await sleep(waitMsOnDomUpdates);
        }
        await sleep(1e3);
        function bindings(s) {
          return Object.values(text).find((v) => Array.isArray(v) && v.length > 0);
        }
        assert(bindings(renderPre).length < 10);
        assert(bindings(text).length < 10);
      })
    };
    const suites = { tests, examples, gcTests };
    for (const [k, v] of Object.entries(suites)) {
      for (const [name, func] of Object.entries(v)) {
        ++window.numTests;
        const result = state("");
        const msg = state("");
        add(msgDom2, div2(pre(`Running ${k}.${name}...`), pre(result), pre(" "), pre(button({ onclick: async () => {
          try {
            await func();
            result.val = "\u2705";
            msg.val = "Rerun succeeded!";
          } catch (e) {
            result.val = "\u274C";
            msg.val = "Rerun failed!";
            throw e;
          }
        } }, "Rerun this test")), pre(" "), pre(msg)));
        try {
          await func();
          result.val = "\u2705";
        } catch (e) {
          result.val = "\u274C";
          add(msgDom2, div2({ style: "color: red" }, "Test failed, please check console for error message."));
          throw e;
        }
      }
    }
  };
  var testVanFile = async (path, type) => {
    const van = await (type === "es6" ? import(path).then((r) => r.default) : fetch(path).then((r) => r.text()).then((t) => (eval(t), window.van)));
    const { div, h2 } = van.tags;
    const msgDom = div({ class: "testMsg" });
    van.add(document.getElementById("msgPanel"), h2(`Running tests for ${path}`), msgDom);
    await runTests(van, msgDom, { debug: path.includes(".debug") });
  };

  // ../test/van.test.forbundle.js
  window.testVanFile = testVanFile;
})();<|MERGE_RESOLUTION|>--- conflicted
+++ resolved
@@ -494,7 +494,6 @@
         assertEq(dom.textContent, "\u{1F44B}Hello \u{1F5FA}\uFE0FWorld");
         assertEq(hiddenDom.innerHTML, "\u{1F44B}Hello \u{1F366}VanJS");
       }),
-<<<<<<< HEAD
       complexStateBindingTest_oldVal: withHiddenDom(async (hiddenDom) => {
         const text = state("Old Text");
         assertEq(add(hiddenDom, () => `From: "${oldVal(text)}" to: "${val(text)}"`), hiddenDom);
@@ -505,94 +504,6 @@
         await sleep(waitMsOnDomUpdates);
         assertEq(dom.textContent, 'From: "Old Text" to: "Old Text"');
         assertEq(hiddenDom.innerHTML, 'From: "Old Text" to: "New Text"');
-=======
-      tagsNSTest_invalidNs: () => {
-        assertError("Must provide a string", () => tagsNS(1));
-        assertError("Must provide a string", () => tagsNS(null));
-        assertError("Must provide a string", () => tagsNS(void 0));
-        assertError("Must provide a string", () => tagsNS({}));
-        assertError("Must provide a string", () => tagsNS((x) => x * 2));
-      },
-      addTest_1stArgNotDom: () => {
-        assertError("1st argument of `add` function must be a DOM Node object", () => add({}, div2()));
-      },
-      addTest_invalidChild: () => {
-        const dom = div2();
-        assertError(/Only.*are valid child of a DOM Node/, () => add(dom, div2(), {}, p()));
-        assertError(/Only.*are valid child of a DOM Node/, () => add(dom, div2(), (x) => x * 2, p()));
-        assertError(/Only.*are valid child of a DOM Node/, () => add(dom, div2(), state({}), p()));
-        assertError(/Only.*are valid child of a DOM Node/, () => add(dom, div2(), state((x) => x * 2), p()));
-      },
-      addTest_alreadyConnectedChild: withHiddenDom((hiddenDom) => {
-        const dom = div2();
-        add(hiddenDom, dom);
-        assertError("already connected to document", () => add(hiddenDom, dom));
-      }),
-      stateTest_invalidInitialVal: () => {
-        assertError("DOM Node is not valid", () => state(document));
-        assertError("couldn't have value to other state", () => state(state(0)));
-      },
-      stateTest_invalidValSet: () => {
-        const s = state(0);
-        assertError("DOM Node is not valid", () => s.val = document);
-        assertError("couldn't have value to other state", () => s.val = state(0));
-      },
-      stateTest_nonFunctionOnnewListener: () => {
-        const s = state(0);
-        let t2 = 0;
-        assertError("You should pass-in functions to register `onnew` handlers", () => s.onnew(++t2));
-      },
-      stateTest_mutatingVal: () => {
-        {
-          const t2 = state({ a: 2 });
-          assertError("TypeError:", () => t2.val.a = 3);
-        }
-        {
-          const t2 = state({ b: 1 });
-          t2.val = { b: 2 };
-          assertError("TypeError:", () => t2.val.b = 3);
-        }
-      },
-      bindTest_noStates: () => {
-        assertError("1 or more states", () => bind());
-        assertError("1 or more states", () => bind((x) => x * 2));
-      },
-      bindTest_lastArgNotFunc: () => assertError("must be the generation function", () => bind(state(0), state(1))),
-      bindTest_invalidInitialResult: () => {
-        const s = state(0);
-        assertError("must be DOM node, primitive, null or undefined", () => bind(s, () => ({})));
-        assertError("must be DOM node, primitive, null or undefined", () => bind(s, () => (x) => x * 2));
-      },
-      bindTest_invalidFollowupResult: withHiddenDom(async (hiddenDom) => {
-        const s = state(1);
-        add(hiddenDom, bind(s, (s2) => s2 || {}), bind(s, (s2) => s2 || ((x) => x * 2)));
-        await capturingErrors(async () => {
-          s.val = 0;
-          await sleep(waitMsOnDomUpdates);
-          assert(vanObj.capturedErrors.length === 2 && vanObj.capturedErrors.every((e) => e.includes("must be DOM node, primitive, null or undefined")));
-        });
-      }),
-      bindTest_derivedDom_domResultAlreadyConnected: withHiddenDom(async (hiddenDom) => {
-        const dom = div2();
-        add(hiddenDom, dom);
-        const num = state(1);
-        add(hiddenDom, bind(num, (num2, prevDom) => {
-          if (num2 === 1)
-            return div2();
-          if (num2 === 2)
-            return prevDom;
-          if (num2 === 3)
-            return dom;
-        }));
-        num.val = 2;
-        await sleep(waitMsOnDomUpdates);
-        assertEq(hiddenDom.innerHTML, "<div></div><div></div>");
-        await capturingErrors(async () => {
-          num.val = 3;
-          await sleep(waitMsOnDomUpdates);
-          assert(vanObj.capturedErrors[0].includes("it shouldn't be already connected to document"));
-        });
->>>>>>> b257dc93
       })
     };
     const examples = {
