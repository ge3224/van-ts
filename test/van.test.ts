import type {Van, State} from "../src/van.d.ts"

(<any>window).numTests = 0

type BundleOptions = {
  readonly debug: boolean
}

type VanForTesting = Van & {
  readonly startCapturingErrors: () => void
  readonly stopCapturingErrors: () => void
  readonly capturedErrors: readonly string[]
}

const runTests = async (vanObj: VanForTesting, msgDom: Element, {debug}: BundleOptions) => {
  const {add, tags, tagsNS, state, val, oldVal, effect} = vanObj
  const {a, button, div, input, li, option, p, pre, select, span, table, tbody, td, th, thead, tr, ul} = tags

  const assert = (cond: boolean) => {
    if (!cond) throw new Error("Assertion failed")
  }

  const assertEq = (lhs: string | number | Node, rhs: string | number | Node) => {
    if (lhs !== rhs) throw new Error(`Assertion failed. Expected equal. Actual lhs: ${lhs}, rhs: ${rhs}`)
  }

  const assertError = (msg: string | RegExp, func: () => void) => {
    let caught = false
    try {
      func()
    } catch (e) {
      if (msg instanceof RegExp) {
        if (msg.test(e.toString())) caught = true; else throw e
      } else {
        if (e.toString().includes(msg)) caught = true; else throw e
      }
    }
    if (!caught) throw new Error(`Expected error with message "${msg}" being thrown.`)
  }

  const sleep = (ms: number) => new Promise(resolve => setTimeout(resolve, ms))
  const waitMsOnDomUpdates = 5

  const withHiddenDom = (func: (dom: Element) => void | Promise<void>) => async () => {
    const dom = div({class: "hidden"})
    add(document.body, dom)
    await func(dom)
    dom.remove()
  }

  const capturingErrors = async (func: () => Promise<void>) => {
    vanObj.startCapturingErrors()
    await func()
    vanObj.stopCapturingErrors()
  }

  const tests = {
    tagsTest_basic: () => {
      const dom = div(
        p("👋Hello"),
        ul(
          li("🗺️World"),
          li(a({href: "https://vanjs.org/"}, "🍦VanJS")),
        ),
      )

      assertEq(dom.outerHTML, '<div><p>👋Hello</p><ul><li>🗺️World</li><li><a href="https://vanjs.org/">🍦VanJS</a></li></ul></div>')
    },

    tagsTest_onclickHandler: () => {
      const dom = div(
        button({onclick: () => add(dom, p("Button clicked!"))})
      )
      dom.querySelector("button")!.click()
      assertEq(dom.outerHTML, "<div><button></button><p>Button clicked!</p></div>")
    },

    tagsTest_escape: () => {
      assertEq(p("<input>").outerHTML, "<p>&lt;input&gt;</p>")
      assertEq(div("a && b").outerHTML, "<div>a &amp;&amp; b</div>")
      assertEq(div("<input a && b>").outerHTML, "<div>&lt;input a &amp;&amp; b&gt;</div>")
    },

    tagsTest_nestedChildren: () => {
      assertEq(ul([li("Item 1"), li("Item 2"), li("Item 3")]).outerHTML,
        "<ul><li>Item 1</li><li>Item 2</li><li>Item 3</li></ul>")
      // Deeply nested
      assertEq(ul([[li("Item 1"), [li("Item 2")]], li("Item 3")]).outerHTML,
        "<ul><li>Item 1</li><li>Item 2</li><li>Item 3</li></ul>")
    },

    tagsTest_nullOrUndefinedAreIgnored: () => {
      assertEq(ul(li("Item 1"), li("Item 2"), undefined, li("Item 3"), null).outerHTML,
      "<ul><li>Item 1</li><li>Item 2</li><li>Item 3</li></ul>")
      assertEq(ul([li("Item 1"), li("Item 2"), undefined, li("Item 3"), null]).outerHTML,
        "<ul><li>Item 1</li><li>Item 2</li><li>Item 3</li></ul>")
      // Deeply nested
      assertEq(ul([[undefined, li("Item 1"), null, [li("Item 2")]], null, li("Item 3"), undefined]).outerHTML,
        "<ul><li>Item 1</li><li>Item 2</li><li>Item 3</li></ul>")
    },

    tagsTest_stateAsProp_connected: withHiddenDom(async hiddenDom => {
      const href = state("http://example.com/")
      const dom = a({href}, "Test Link")
      add(hiddenDom, dom)
      assertEq(dom.href, "http://example.com/")
      href.val = "https://vanjs.org/"
      await sleep(waitMsOnDomUpdates)
      assertEq(dom.href, "https://vanjs.org/")
    }),

    tagsTest_stateAsProp_disconnected: async () => {
      const href = state("http://example.com/")
      const dom = a({href}, "Test Link")
      assertEq(dom.href, "http://example.com/")
      href.val = "https://vanjs.org/"
      await sleep(waitMsOnDomUpdates)
      // href won't change as dom is not connected to document
      assertEq(dom.href, "http://example.com/")
    },

    tagsTest_stateAsOnClickHandler_connected: withHiddenDom(async hiddenDom => {
      const dom = div()
      add(hiddenDom, dom)
      const handler = state(() => add(dom, p("Button clicked!")))
      add(dom, button({onclick: handler}))
      dom.querySelector("button")!.click()
      assertEq(dom.outerHTML, "<div><button></button><p>Button clicked!</p></div>")

      handler.val = () => add(dom, div("Button clicked!"))
      await sleep(waitMsOnDomUpdates)
      dom.querySelector("button")!.click()
      assertEq(dom.outerHTML, "<div><button></button><p>Button clicked!</p><div>Button clicked!</div></div>")
    }),

    tagsTest_stateAsOnClickHandler_disconnected: async () => {
      const dom = div()
      const handler = state(() => add(dom, p("Button clicked!")))
      add(dom, button({onclick: handler}))
      dom.querySelector("button")!.click()
      assertEq(dom.outerHTML, "<div><button></button><p>Button clicked!</p></div>")

      handler.val = () => add(dom, div("Button clicked!"))
      await sleep(waitMsOnDomUpdates)
      dom.querySelector("button")!.click()
      // The onclick handler won't change as dom is not connected to document, as a result, the <p> element will be added
      assertEq(dom.outerHTML, "<div><button></button><p>Button clicked!</p><p>Button clicked!</p></div>")
    },

    tagsTest_stateDerivedProp_connected: withHiddenDom(async hiddenDom => {
      const host = state("example.com")
      const path = state("/hello")
      const dom = a({href: () => `https://${host.val}${path.val}`}, "Test Link")
      add(hiddenDom, dom)
      assertEq(dom.href, "https://example.com/hello")
      host.val = "vanjs.org"
      path.val = "/start"
      await sleep(waitMsOnDomUpdates)
      assertEq(dom.href, "https://vanjs.org/start")
    }),

    tagsTest_stateDerivedProp_disconnected: async () => {
      const host = state("example.com")
      const path = state("/hello")
      const dom = a({href: () => `https://${host.val}${path.val}`}, "Test Link")
      assertEq(dom.href, "https://example.com/hello")
      host.val = "vanjs.org"
      path.val = "/start"
      await sleep(waitMsOnDomUpdates)
      // href won't change as dom is not connected to document
      assertEq(dom.href, "https://example.com/hello")
    },

    tagsTest_stateDerivedProp_nonStateDeps_connected: withHiddenDom(async hiddenDom => {
      const host = state("example.com")
      const path = "/hello"
      const dom = a({href: () => `https://${val(host)}${val(path)}`}, "Test Link")
      add(hiddenDom, dom)
      assertEq(dom.href, "https://example.com/hello")
      host.val = "vanjs.org"
      await sleep(waitMsOnDomUpdates)
      assertEq(dom.href, "https://vanjs.org/hello")
    }),

    tagsTest_stateDerivedProp_nonStateDeps_disconnected: async () => {
      const host = state("example.com")
      const path = "/hello"
      const dom = a({href: () => `https://${val(host)}${val(path)}`}, "Test Link")
      assertEq(dom.href, "https://example.com/hello")
      host.val = "vanjs.org"
      await sleep(waitMsOnDomUpdates)
      // href won't change as dom is not connected to document
      assertEq(dom.href, "https://example.com/hello")
    },

    tagsTest_stateDerivedProp_oldVal_connected: withHiddenDom(async hiddenDom => {
      const text = state("Old Text")
      const dom = input({type: "text", value: () => `From: "${oldVal(text)}" to: "${val(text)}"`})
      add(hiddenDom, dom)
      assertEq(dom.value, 'From: "Old Text" to: "Old Text"')
      text.val = "New Text"
      await sleep(waitMsOnDomUpdates)
      assertEq(dom.value, 'From: "Old Text" to: "New Text"')
    }),

    tagsTest_stateDerivedProp_oldVal_disconnected: async () => {
      const text = state("Old Text")
      const dom = input({type: "text", value: () => `From: "${oldVal(text)}" to: "${val(text)}"`})
      assertEq(dom.value, 'From: "Old Text" to: "Old Text"')
      text.val = "New Text"
      await sleep(waitMsOnDomUpdates)
      // value won't change as dom is not connected to document
      assertEq(dom.value, 'From: "Old Text" to: "Old Text"')
    },

    tagsTest_stateValuedOnClickHandler_connected: withHiddenDom(async hiddenDom => {
      const dom = div()
      add(hiddenDom, dom)
      const onclick = state(() => add(dom, p("Button clicked!")))
      add(dom, button({onclick}))
      dom.querySelector("button")!.click()
      assertEq(dom.outerHTML, "<div><button></button><p>Button clicked!</p></div>")

      onclick.val = () => add(dom, div("Button clicked!"))
      await sleep(waitMsOnDomUpdates)
      dom.querySelector("button")!.click()
      assertEq(dom.outerHTML, "<div><button></button><p>Button clicked!</p><div>Button clicked!</div></div>")
    }),

    tagsTest_stateValuedOnClickHandler_disconnected: async () => {
      const dom = div()
      const onclick = state(() => add(dom, p("Button clicked!")))
      add(dom, button({onclick}))
      dom.querySelector("button")!.click()
      assertEq(dom.outerHTML, "<div><button></button><p>Button clicked!</p></div>")

      onclick.val = () => add(dom, div("Button clicked!"))
      await sleep(waitMsOnDomUpdates)
      dom.querySelector("button")!.click()
      // The onclick handler won't change as dom is not connected to document, as a result, the <p> element will be added
      assertEq(dom.outerHTML, "<div><button></button><p>Button clicked!</p><p>Button clicked!</p></div>")
    },

    tagsTest_dataAttributes_connected: withHiddenDom(async hiddenDom => {
      const lineNum = state(1)
      const dom = div({
        "data-type": "line",
        "data-id": lineNum,
        "data-line": () => `line=${lineNum.val}`,
      },
        "This is a test line",
      )
      add(hiddenDom, dom)
      assertEq(dom.outerHTML, '<div data-type="line" data-id="1" data-line="line=1">This is a test line</div>')

      lineNum.val = 3
      await sleep(waitMsOnDomUpdates)
      assertEq(dom.outerHTML, '<div data-type="line" data-id="3" data-line="line=3">This is a test line</div>')
    }),

    tagsTest_dataAttributes_disconnected: async () => {
      const lineNum = state(1)
      const dom = div({
        "data-type": "line",
        "data-id": lineNum,
        "data-line": () => `line=${lineNum.val}`,
      },
        "This is a test line",
      )
      assertEq(dom.outerHTML, '<div data-type="line" data-id="1" data-line="line=1">This is a test line</div>')

      lineNum.val = 3
      await sleep(waitMsOnDomUpdates)
      // Attributes won't change as dom is not connected to document
      assertEq(dom.outerHTML, '<div data-type="line" data-id="1" data-line="line=1">This is a test line</div>')
    },

    tagsTest_readonlyProps_connected: withHiddenDom(async hiddenDom => {
      const form = state("form1")
      const dom = button({form}, "Button")
      add(hiddenDom, dom)
      assertEq(dom.outerHTML, '<button form="form1">Button</button>')

      form.val = "form2"
      await sleep(waitMsOnDomUpdates)
      assertEq(dom.outerHTML, '<button form="form2">Button</button>')

      assertEq(input({list: "datalist1"}).outerHTML, '<input list="datalist1">')
    }),

    tagsTest_readonlyProps_disconnected: async () => {
      const form = state("form1")
      const dom = button({form}, "Button")
      assertEq(dom.outerHTML, '<button form="form1">Button</button>')

      form.val = "form2"
      await sleep(waitMsOnDomUpdates)
      // Attributes won't change as dom is not connected to document
      assertEq(dom.outerHTML, '<button form="form1">Button</button>')

      assertEq(input({list: "datalist1"}).outerHTML, '<input list="datalist1">')
    },

    tagsTest_stateAsChild_connected: withHiddenDom(async hiddenDom => {
      const line2 = state(<string | null>"Line 2")
      const dom = div(
        pre("Line 1"),
        pre(line2),
        pre("Line 3")
      )
      add(hiddenDom, dom)
      assertEq(dom.outerHTML, "<div><pre>Line 1</pre><pre>Line 2</pre><pre>Line 3</pre></div>")

      line2.val = "Line 2: Extra Stuff"
      await sleep(waitMsOnDomUpdates)
      assertEq(dom.outerHTML, "<div><pre>Line 1</pre><pre>Line 2: Extra Stuff</pre><pre>Line 3</pre></div>")

      // null to remove text DOM
      line2.val = null
      await sleep(waitMsOnDomUpdates)
      assertEq(dom.outerHTML, "<div><pre>Line 1</pre><pre></pre><pre>Line 3</pre></div>")

      // Resetting the state won't bring the text DOM back
      line2.val = "Line 2"
      await sleep(waitMsOnDomUpdates)
      assertEq(dom.outerHTML, "<div><pre>Line 1</pre><pre></pre><pre>Line 3</pre></div>")
    }),

    tagsTest_stateAsChild_disconnected: async () => {
      const line2 = state(<string | null>"Line 2")
      const dom = div(
        pre("Line 1"),
        pre(line2),
        pre("Line 3")
      )
      assertEq(dom.outerHTML, "<div><pre>Line 1</pre><pre>Line 2</pre><pre>Line 3</pre></div>")

      line2.val = "Line 2: Extra Stuff"
      await sleep(waitMsOnDomUpdates)
      // Content won't change as dom is not connected to document
      assertEq(dom.outerHTML, "<div><pre>Line 1</pre><pre>Line 2</pre><pre>Line 3</pre></div>")

      line2.val = null
      await sleep(waitMsOnDomUpdates)
      // Content won't change as dom is not connected to document
      assertEq(dom.outerHTML, "<div><pre>Line 1</pre><pre>Line 2</pre><pre>Line 3</pre></div>")
    },

    tagsTest_stateAsChild_emptyStrWontDeleteDom: withHiddenDom(async hiddenDom => {
      const text = state("Text")
      const dom = p(text)
      add(hiddenDom, dom)
      assertEq(dom.outerHTML, "<p>Text</p>")
      text.val = ""
      await sleep(waitMsOnDomUpdates)
      assertEq(dom.outerHTML, "<p></p>")
      text.val = "Text"
      await sleep(waitMsOnDomUpdates)
      assertEq(dom.outerHTML, "<p>Text</p>")
    }),

    tagsNSTest_svg: () => {
      const {circle, path, svg} = tagsNS("http://www.w3.org/2000/svg")
      const dom = svg({width: "16px", viewBox: "0 0 50 50"},
        circle({cx: "25", cy: "25", "r": "20", stroke: "black", "stroke-width": "2", fill: "yellow"}),
        circle({cx: "16", cy: "20", "r": "2", stroke: "black", "stroke-width": "2", fill: "black"}),
        circle({cx: "34", cy: "20", "r": "2", stroke: "black", "stroke-width": "2", fill: "black"}),
        path({"d": "M 15 30 Q 25 40, 35 30", stroke: "black", "stroke-width": "2", fill: "transparent"}),
      )
      assertEq(dom.outerHTML, '<svg width="16px" viewBox="0 0 50 50"><circle cx="25" cy="25" r="20" stroke="black" stroke-width="2" fill="yellow"></circle><circle cx="16" cy="20" r="2" stroke="black" stroke-width="2" fill="black"></circle><circle cx="34" cy="20" r="2" stroke="black" stroke-width="2" fill="black"></circle><path d="M 15 30 Q 25 40, 35 30" stroke="black" stroke-width="2" fill="transparent"></path></svg>')
    },

    tagsNSTest_math: () => {
      const {math, mi, mn, mo, mrow, msup} = tagsNS("http://www.w3.org/1998/Math/MathML")
      const dom = math(msup(mi("e"), mrow(mi("i"), mi("π"))), mo("+"), mn("1"), mo("="), mn("0"))
      assertEq(dom.outerHTML, '<math><msup><mi>e</mi><mrow><mi>i</mi><mi>π</mi></mrow></msup><mo>+</mo><mn>1</mn><mo>=</mo><mn>0</mn></math>')
    },

    addTest_basic: () => {
      const dom = ul()
      assertEq(add(dom, li("Item 1"), li("Item 2")), dom)
      assertEq(dom.outerHTML, "<ul><li>Item 1</li><li>Item 2</li></ul>")
      assertEq(add(dom, li("Item 3"), li("Item 4"), li("Item 5")), dom)
      assertEq(dom.outerHTML, "<ul><li>Item 1</li><li>Item 2</li><li>Item 3</li><li>Item 4</li><li>Item 5</li></ul>")
      // No-op if no children specified
      assertEq(add(dom), dom)
      assertEq(dom.outerHTML, "<ul><li>Item 1</li><li>Item 2</li><li>Item 3</li><li>Item 4</li><li>Item 5</li></ul>")
    },

    addTest_nestedChildren: () => {
      const dom = ul()
      assertEq(add(dom, [li("Item 1"), li("Item 2")]), dom)
      assertEq(dom.outerHTML, "<ul><li>Item 1</li><li>Item 2</li></ul>")
      // Deeply nested
      assertEq(add(dom, [[li("Item 3"), [li("Item 4")]], li("Item 5")]), dom)
      assertEq(dom.outerHTML, "<ul><li>Item 1</li><li>Item 2</li><li>Item 3</li><li>Item 4</li><li>Item 5</li></ul>")
      // No-op if no children specified
      assertEq(add(dom, [[[]]]), dom)
      assertEq(dom.outerHTML, "<ul><li>Item 1</li><li>Item 2</li><li>Item 3</li><li>Item 4</li><li>Item 5</li></ul>")
    },

    addTest_nullOrUndefinedAreIgnored: () => {
      const dom = ul()
      assertEq(add(dom, li("Item 1"), li("Item 2"), undefined, li("Item 3"), null), dom)
      assertEq(dom.outerHTML, "<ul><li>Item 1</li><li>Item 2</li><li>Item 3</li></ul>")
      assertEq(add(dom, [li("Item 4"), li("Item 5"), undefined, li("Item 6"), null]), dom)
      assertEq(dom.outerHTML,
        "<ul><li>Item 1</li><li>Item 2</li><li>Item 3</li><li>Item 4</li><li>Item 5</li><li>Item 6</li></ul>")
      // Deeply nested
      assertEq(add(dom, [[undefined, li("Item 7"), null, [li("Item 8")]], null, li("Item 9"), undefined]), dom)
      assertEq(dom.outerHTML,
        "<ul><li>Item 1</li><li>Item 2</li><li>Item 3</li><li>Item 4</li><li>Item 5</li><li>Item 6</li><li>Item 7</li><li>Item 8</li><li>Item 9</li></ul>")
    },

    addTest_addState_connected: withHiddenDom(async hiddenDom => {
      const line2 = state(<string | null>"Line 2")
      assertEq(add(hiddenDom,
        pre("Line 1"),
        pre(line2),
        pre("Line 3")
      ), hiddenDom)
      assertEq(hiddenDom.outerHTML, '<div class="hidden"><pre>Line 1</pre><pre>Line 2</pre><pre>Line 3</pre></div>')

      line2.val = "Line 2: Extra Stuff"
      await sleep(waitMsOnDomUpdates)
      assertEq(hiddenDom.outerHTML, '<div class="hidden"><pre>Line 1</pre><pre>Line 2: Extra Stuff</pre><pre>Line 3</pre></div>')

      // null to remove text DOM
      line2.val = null
      await sleep(waitMsOnDomUpdates)
      assertEq(hiddenDom.outerHTML, '<div class="hidden"><pre>Line 1</pre><pre></pre><pre>Line 3</pre></div>')

      // Resetting the state won't bring the text DOM back
      line2.val = "Line 2"
      await sleep(waitMsOnDomUpdates)
      assertEq(hiddenDom.outerHTML, '<div class="hidden"><pre>Line 1</pre><pre></pre><pre>Line 3</pre></div>')
    }),

    addTest_addState_disconnected: async () => {
      const line2 = state(<string | null>"Line 2")
      const dom = div()
      assertEq(add(dom,
        pre("Line 1"),
        pre(line2),
        pre("Line 3")
      ), dom)
      assertEq(dom.outerHTML, "<div><pre>Line 1</pre><pre>Line 2</pre><pre>Line 3</pre></div>")

      line2.val = "Line 2: Extra Stuff"
      await sleep(waitMsOnDomUpdates)
      // Content won't change as dom is not connected to document
      assertEq(dom.outerHTML, "<div><pre>Line 1</pre><pre>Line 2</pre><pre>Line 3</pre></div>")

      line2.val = null
      await sleep(waitMsOnDomUpdates)
      // Content won't change as dom is not connected to document
      assertEq(dom.outerHTML, "<div><pre>Line 1</pre><pre>Line 2</pre><pre>Line 3</pre></div>")
    },

    stateTest_val: () => {
      const s = state("Init State")
      assertEq(s.val, "Init State")
      s.val = "Changed State"
      assertEq(s.val, "Changed State")
    },

    effectTest_basic: () => {
      const history: string[] = []
      const s = state("This")
      effect(() => history.push(s.val))
      s.val = "is"
      s.val = "a"
      s.val = "test"
      s.val = "test"
      assertEq(JSON.stringify(history), '["This","is","a","test"]')
    },

    effectTest_derivedStates: () => {
      const numItems = state(0)
      const items = state(<readonly string[]>[])
      effect(() => items.val = [...Array(numItems.val).keys()].map(i => `Item ${i + 1}`))
      const selectedIndex = state(0)
      effect(() => (items.val, selectedIndex.val = 0))
      const selectedItem = state("")
      effect(() => selectedItem.val = items.val[selectedIndex.val])

      numItems.val = 3
      assertEq(numItems.val, 3)
      assertEq(items.val.join(","), "Item 1,Item 2,Item 3")
      assertEq(selectedIndex.val, 0)
      assertEq(selectedItem.val, "Item 1")

      selectedIndex.val = 2
      assertEq(selectedIndex.val, 2)
      assertEq(selectedItem.val, "Item 3")

      numItems.val = 5
      assertEq(numItems.val, 5)
      assertEq(items.val.join(","), "Item 1,Item 2,Item 3,Item 4,Item 5")
      assertEq(selectedIndex.val, 0)
      assertEq(selectedItem.val, "Item 1")

      selectedIndex.val = 3
      assertEq(selectedIndex.val, 3)
      assertEq(selectedItem.val, "Item 4")
    },

    complexStateBindingTest_dynamicDom: withHiddenDom(async hiddenDom => {
      const verticalPlacement = state(false)
      const button1Text = state("Button 1"), button2Text = state("Button 2"), button3Text = state("Button 3")

      const domFunc = () => verticalPlacement.val ? div(
        div(button(button1Text)),
        div(button(button2Text)),
        div(button(button3Text)),
      ) : div(
        button(button1Text), button(button2Text), button(button3Text),
      )
      assertEq(add(hiddenDom, domFunc), hiddenDom)

      const dom = <Element>hiddenDom.firstChild
      assertEq(dom.outerHTML, "<div><button>Button 1</button><button>Button 2</button><button>Button 3</button></div>")
      button2Text.val = "Button 2: Extra"
      await sleep(waitMsOnDomUpdates)
      assertEq(dom.outerHTML, "<div><button>Button 1</button><button>Button 2: Extra</button><button>Button 3</button></div>")

      verticalPlacement.val = true
      await sleep(waitMsOnDomUpdates)

      // dom is disconnected from the document thus it won't be updated
      assertEq(dom.outerHTML, "<div><button>Button 1</button><button>Button 2: Extra</button><button>Button 3</button></div>")
      assertEq((<Element>hiddenDom.firstChild).outerHTML, "<div><div><button>Button 1</button></div><div><button>Button 2: Extra</button></div><div><button>Button 3</button></div></div>")
      button2Text.val = "Button 2: Extra Extra"
      await sleep(waitMsOnDomUpdates)
      // Since dom is disconnected from document, its inner button won't be reactive to state changes
      assertEq(dom.outerHTML, "<div><button>Button 1</button><button>Button 2: Extra</button><button>Button 3</button></div>")
      assertEq((<Element>hiddenDom.firstChild).outerHTML, "<div><div><button>Button 1</button></div><div><button>Button 2: Extra Extra</button></div><div><button>Button 3</button></div></div>")
    }),

    complexStateBindingTest_statefulDynamicDom: withHiddenDom(async hiddenDom => {
      const numItems = state(0)
      const items = state(<readonly string[]>[])
      effect(() => items.val = [...Array(numItems.val).keys()].map(i => `Item ${i + 1}`))
      const selectedIndex = state(0)
      effect(() => (items.val, selectedIndex.val = 0))

      const domFunc = dom => {
        // If items aren't changed, we don't need to regenerate the entire dom
        if (dom && items.val === items.oldVal) {
          const itemDoms = dom.childNodes;
          (<Element>itemDoms[selectedIndex.oldVal]).classList.remove("selected");
          (<Element>itemDoms[selectedIndex.val]).classList.add("selected")
          return dom
        }

        return ul(
          items.val.map((item, i) => li({class: i === selectedIndex.val ? "selected" : ""}, item))
        )
      }
      add(hiddenDom, domFunc)

      numItems.val = 3
      await sleep(waitMsOnDomUpdates)
      assertEq((<Element>hiddenDom.firstChild).outerHTML, '<ul><li class="selected">Item 1</li><li class="">Item 2</li><li class="">Item 3</li></ul>')
      const rootDom1stIteration = <Element>hiddenDom.firstChild

      selectedIndex.val = 1
      await sleep(waitMsOnDomUpdates)
      assertEq((<Element>hiddenDom.firstChild).outerHTML, '<ul><li class="">Item 1</li><li class="selected">Item 2</li><li class="">Item 3</li></ul>')
      // Items aren't changed, thus we don't need to regenerate the dom
      assertEq(hiddenDom.firstChild!, rootDom1stIteration)

      numItems.val = 5
      await sleep(waitMsOnDomUpdates)
      // Items are changed, thus the dom for the list is regenerated
      assertEq((<Element>hiddenDom.firstChild).outerHTML, '<ul><li class="selected">Item 1</li><li class="">Item 2</li><li class="">Item 3</li><li class="">Item 4</li><li class="">Item 5</li></ul>')
      assert(hiddenDom.firstChild !== rootDom1stIteration)
      // rootDom1stIteration is disconnected from the document and remain unchanged
      assertEq(rootDom1stIteration.outerHTML, '<ul><li class="">Item 1</li><li class="selected">Item 2</li><li class="">Item 3</li></ul>')
      const rootDom2ndIteration = hiddenDom.firstChild!

      selectedIndex.val = 2
      await sleep(waitMsOnDomUpdates)
      assertEq((<Element>hiddenDom.firstChild).outerHTML, '<ul><li class="">Item 1</li><li class="">Item 2</li><li class="selected">Item 3</li><li class="">Item 4</li><li class="">Item 5</li></ul>')
      // Items aren't changed, thus we don't need to regenerate the dom
      assertEq(hiddenDom.firstChild!, rootDom2ndIteration)
      // rootDom1stIteration won't be updated as it has already been disconnected from the document
      assertEq(rootDom1stIteration.outerHTML, '<ul><li class="">Item 1</li><li class="selected">Item 2</li><li class="">Item 3</li></ul>')
    }),

    complexStateBindingTest_nullToRemoveDom: withHiddenDom(async hiddenDom => {
      const line1 = state("Line 1"), line2 = state("Line 2"), line3 = state(<string | null>"Line 3"), line4 = state(""), line5 = state(null)

      const dom = div(
        () => line1.val === "" ? null : p(line1.val),
        () => line2.val === "" ? null : p(line2.val),
        p(line3),
        // line4 won't appear in the DOM tree as its initial value is null
        () => line4.val === "" ? null : p(line4.val),
        // line5 won't appear in the DOM tree as its initial value is null
        p(line5),
      )
      add(hiddenDom, dom)

      assertEq(dom.outerHTML, "<div><p>Line 1</p><p>Line 2</p><p>Line 3</p><p></p></div>")
      // Delete Line 2
      line2.val = ""
      await sleep(waitMsOnDomUpdates)
      assertEq(dom.outerHTML, "<div><p>Line 1</p><p>Line 3</p><p></p></div>")

      // Deleted dom won't be brought back, even the underlying state is changed back
      line2.val = "Line 2"
      await sleep(waitMsOnDomUpdates)
      assertEq(dom.outerHTML, "<div><p>Line 1</p><p>Line 3</p><p></p></div>")

      // Delete Line 3
      line3.val = null
      await sleep(waitMsOnDomUpdates)
      assertEq(dom.outerHTML, "<div><p>Line 1</p><p></p><p></p></div>")

      // Deleted dom won't be brought back, even the underlying state is changed back
      line3.val = "Line 3"
      await sleep(waitMsOnDomUpdates)
      assertEq(dom.outerHTML, "<div><p>Line 1</p><p></p><p></p></div>")
    }),

    complexStateBindingTest_undefinedToRemoveDom: withHiddenDom(async hiddenDom => {
      const line1 = state("Line 1"), line2 = state("Line 2"), line3 = state(<string | undefined>"Line 3"), line4 = state(""), line5 = state(undefined)

      const dom = div(
        () => line1.val === "" ? null : p(line1.val),
        () => line2.val === "" ? null : p(line2.val),
        p(line3),
        // line4 won't appear in the DOM tree as its initial value is null
        () => line4.val === "" ? null : p(line4.val),
        // line5 won't appear in the DOM tree as its initial value is null
        p(line5),
      )
      add(hiddenDom, dom)

      assertEq(dom.outerHTML, "<div><p>Line 1</p><p>Line 2</p><p>Line 3</p><p></p></div>")
      // Delete Line 2
      line2.val = ""
      await sleep(waitMsOnDomUpdates)
      assertEq(dom.outerHTML, "<div><p>Line 1</p><p>Line 3</p><p></p></div>")

      // Deleted dom won't be brought back, even the underlying state is changed back
      line2.val = "Line 2"
      await sleep(waitMsOnDomUpdates)
      assertEq(dom.outerHTML, "<div><p>Line 1</p><p>Line 3</p><p></p></div>")

      // Delete Line 3
      line3.val = undefined
      await sleep(waitMsOnDomUpdates)
      assertEq(dom.outerHTML, "<div><p>Line 1</p><p></p><p></p></div>")

      // Deleted dom won't be brought back, even the underlying state is changed back
      line3.val = "Line 3"
      await sleep(waitMsOnDomUpdates)
      assertEq(dom.outerHTML, "<div><p>Line 1</p><p></p><p></p></div>")
    }),

    complexStateBindingTest_nonStateDeps: withHiddenDom(async hiddenDom => {
      const part1 = "👋Hello ", part2 = state("🗺️World")

      assertEq(add(hiddenDom, () => val(part1) + val(part2)), hiddenDom)

      const dom = <Element>hiddenDom.firstChild
      assertEq(dom.textContent!, "👋Hello 🗺️World")
      assertEq(hiddenDom.innerHTML, "👋Hello 🗺️World")

      part2.val = "🍦VanJS"
      await sleep(waitMsOnDomUpdates)

      // dom is disconnected from the document thus it won't be updated
      assertEq(dom.textContent!, "👋Hello 🗺️World")
      assertEq(hiddenDom.innerHTML, "👋Hello 🍦VanJS")
    }),
<<<<<<< HEAD
=======
  }

  const debugTests = {
    tagsTest_invalidProp_nonFuncOnHandler: () => {
      const counter = state(0)
      assertError("Only functions are allowed",
        () => button({onclick: ++counter.val}, "Increment"))
    },

    tagsTest_invalidProp_nonPrimitiveValue: () => {
      assertError(/Only.*are valid prop value types/, () => a({href: <any>null}))
      assertError(/Only.*are valid prop value types/, () => a(<any>{href: undefined}))
      assertError(/Only.*are valid prop value types/, () => a(<any>{href: (x: number) => x * 2}))

      // State as property
      assertError(/Only.*are valid prop value types/, () => a({href: state(<any>{})}))
      assertError(/Only.*are valid prop value types/, () => a({href: state(<any>null)}))
      assertError(/Only.*are valid prop value types/, () => a({href: state(<any>undefined)}))
      assertError(/Only.*are valid prop value types/, () => a({href: state((x: number) => x * 2)}))

      // State derived property
      const s = state(0)
      assertError(/Only.*are valid prop value types/, () => a({href: {deps: [s], f: <any>(() => {})}}))
      assertError(/Only.*are valid prop value types/, () => a({href: {deps: [s], f: () => <any>null}}))
      assertError(/Only.*are valid prop value types/, () => a({href: {deps: [s], f: <any>(() => undefined)}}))
      assertError(/Only.*are valid prop value types/, () => a({href: {deps: [s], f: () => (x: number) => x * 2}}))
    },

    tagsTest_invalidChild: () => {
      assertError(/Only.*are valid child of a DOM Node/, () => div(div(), <any>{}, p()))
      assertError(/Only.*are valid child of a DOM Node/, () => div(div(), <any>((x: number) => x * 2), p()))

      assertError(/Only.*are valid child of a DOM Node/, () => div(div(), state(<any>{}), p()))
      assertError(/Only.*are valid child of a DOM Node/, () => div(div(), state(<any>((x: number) => x * 2)), p()))
    },

    tagsTest_alreadyConnectedChild: withHiddenDom(hiddenDom => {
      const dom = p()
      add(hiddenDom, dom)
      assertError("already connected to document", () => div(p(), dom, p()))
    }),

    tagsNSTest_invalidNs: () => {
      assertError("Must provide a string", () => tagsNS(<any>1))
      assertError("Must provide a string", () => tagsNS(<any>null))
      assertError("Must provide a string", () => tagsNS(<any>undefined))
      assertError("Must provide a string", () => tagsNS(<any>{}))
      assertError("Must provide a string", () => tagsNS(<any>((x: number) => x * 2)))
    },

    addTest_1stArgNotDom: () => {
      assertError("1st argument of `add` function must be a DOM Node object",
        () => add(<any>{}, div()))
    },

    addTest_invalidChild: () => {
      const dom = div()

      assertError(/Only.*are valid child of a DOM Node/, () => add(dom, div(), <any>{}, p()))
      assertError(/Only.*are valid child of a DOM Node/, () => add(dom, div(), <any>((x: number) => x * 2), p()))

      assertError(/Only.*are valid child of a DOM Node/, () => add(dom, div(), state(<any>{}), p()))
      assertError(/Only.*are valid child of a DOM Node/, () => add(dom, div(), state(<any>((x: number) => x * 2)), p()))
    },

    addTest_alreadyConnectedChild: withHiddenDom(hiddenDom => {
      const dom = div()
      add(hiddenDom, dom)
      assertError("already connected to document", () => add(hiddenDom, dom))
    }),

    stateTest_invalidInitialVal: () => {
      assertError("DOM Node is not valid", () => state(document))
      assertError("couldn't have value to other state", () => state(state(0)))
    },

    stateTest_invalidValSet: () => {
      const s = state(<number | Node | State<number>>0)
      assertError("DOM Node is not valid", () => s.val = document)
      assertError("couldn't have value to other state", () => s.val = state(0))
    },

    stateTest_nonFunctionOnnewListener: () => {
      const s = state(0)
      let t = 0
      assertError("You should pass-in functions to register `onnew` handlers", () => s.onnew(<any>++t))
    },

    stateTest_mutatingVal: () => {
      // Different browser might throw different error messages, thus we only assert a generic prefix.
      {
        const t = state({a: 2})
        assertError("TypeError:", () => t.val.a = 3)
      }
      {
        const t = state({b: 1})
        t.val = {b: 2}
        assertError("TypeError:", () => t.val.b = 3)
      }
    },
>>>>>>> b257dc93

    complexStateBindingTest_oldVal: withHiddenDom(async hiddenDom => {
      const text = state("Old Text")

      assertEq(add(hiddenDom, () => `From: "${oldVal(text)}" to: "${val(text)}"`), hiddenDom)

      const dom = <Element>hiddenDom.firstChild
      assertEq(dom.textContent!, 'From: "Old Text" to: "Old Text"')
      assertEq(hiddenDom.innerHTML, 'From: "Old Text" to: "Old Text"')

      text.val = "New Text"
      await sleep(waitMsOnDomUpdates)

      // dom is disconnected from the document thus it won't be updated
      assertEq(dom.textContent!, 'From: "Old Text" to: "Old Text"')
      assertEq(hiddenDom.innerHTML, 'From: "Old Text" to: "New Text"')
    }),
  }

  // const debugTests = {
  //   tagsTest_invalidProp_nonFuncOnHandler: () => {
  //     const counter = state(0)
  //     assertError("Only functions are allowed",
  //       () => button({onclick: ++counter.val}, "Increment"))
  //   },

  //   tagsTest_invalidProp_nonPrimitiveValue: () => {
  //     assertError(/Only.*are valid prop value types/, () => a({href: null}))
  //     assertError(/Only.*are valid prop value types/, () => a(<any>{href: undefined}))
  //     assertError(/Only.*are valid prop value types/, () => a(<any>{href: (x: number) => x * 2}))

  //     // State as property
  //     assertError(/Only.*are valid prop value types/, () => a({href: state(<any>{})}))
  //     assertError(/Only.*are valid prop value types/, () => a({href: state(null)}))
  //     assertError(/Only.*are valid prop value types/, () => a({href: state(<any>undefined)}))
  //     assertError(/Only.*are valid prop value types/, () => a({href: state((x: number) => x * 2)}))

  //     // State derived property
  //     const s = state(0)
  //     assertError(/Only.*are valid prop value types/, () => a({href: {deps: [s], f: <any>(() => {})}}))
  //     assertError(/Only.*are valid prop value types/, () => a({href: {deps: [s], f: () => null}}))
  //     assertError(/Only.*are valid prop value types/, () => a({href: {deps: [s], f: <any>(() => undefined)}}))
  //     assertError(/Only.*are valid prop value types/, () => a({href: {deps: [s], f: () => (x: number) => x * 2}}))
  //   },

  //   tagsTest_invalidChild: () => {
  //     assertError(/Only.*are valid child of a DOM Node/, () => div(div(), <any>{}, p()))
  //     assertError(/Only.*are valid child of a DOM Node/, () => div(div(), <any>((x: number) => x * 2), p()))

  //     assertError(/Only.*are valid child of a DOM Node/, () => div(div(), state(<any>{}), p()))
  //     assertError(/Only.*are valid child of a DOM Node/, () => div(div(), state(<any>((x: number) => x * 2)), p()))
  //   },

  //   tagsTest_alreadyConnectedChild: withHiddenDom(hiddenDom => {
  //     const dom = p()
  //     add(hiddenDom, dom)
  //     assertError("already connected to document", () => div(p(), dom, p()))
  //   }),

  //   tagsNSTest_invalidNs: () => {
  //     assertError("Must provide a string", () => tagsNS(<any>1))
  //     assertError("Must provide a string", () => tagsNS(<any>null))
  //     assertError("Must provide a string", () => tagsNS(<any>undefined))
  //     assertError("Must provide a string", () => tagsNS(<any>{}))
  //     assertError("Must provide a string", () => tagsNS(<any>((x: number) => x * 2)))
  //   },

  //   addTest_1stArgNotDom: () => {
  //     assertError("1st argument of `add` function must be a DOM Node object",
  //       () => add(<any>{}, div()))
  //   },

  //   addTest_invalidChild: () => {
  //     const dom = div()

  //     assertError(/Only.*are valid child of a DOM Node/, () => add(dom, div(), <any>{}, p()))
  //     assertError(/Only.*are valid child of a DOM Node/, () => add(dom, div(), <any>((x: number) => x * 2), p()))

  //     assertError(/Only.*are valid child of a DOM Node/, () => add(dom, div(), state(<any>{}), p()))
  //     assertError(/Only.*are valid child of a DOM Node/, () => add(dom, div(), state(<any>((x: number) => x * 2)), p()))
  //   },

  //   addTest_alreadyConnectedChild: withHiddenDom(hiddenDom => {
  //     const dom = div()
  //     add(hiddenDom, dom)
  //     assertError("already connected to document", () => add(hiddenDom, dom))
  //   }),

  //   stateTest_invalidInitialVal: () => {
  //     assertError("DOM Node is not valid", () => state(document))
  //     assertError("couldn't have value to other state", () => state(state(0)))
  //   },

  //   stateTest_invalidValSet: () => {
  //     const s = state(<number | Node | State<number>>0)
  //     assertError("DOM Node is not valid", () => s.val = document)
  //     assertError("couldn't have value to other state", () => s.val = state(0))
  //   },

  //   stateTest_nonFunctionOnnewListener: () => {
  //     const s = state(0)
  //     let t = 0
  //     assertError("You should pass-in functions to register `onnew` handlers", () => s.onnew(<any>++t))
  //   },

  //   stateTest_mutatingVal: () => {
  //     {
  //       const t = state({a: 2})
  //       assertError("Cannot assign to read only property 'a'", () => t.val.a = 3)
  //     }
  //     {
  //       const t = state({b: 1})
  //       t.val = {b: 2}
  //       assertError("Cannot assign to read only property 'b'", () => t.val.b = 3)
  //     }
  //   },

  //   bindTest_noStates: () => {
  //     // @ts-ignore
  //     assertError("1 or more states", () => bind())
  //     // @ts-ignore
  //     assertError("1 or more states", () => bind(x => x * 2))
  //   },

  //   bindTest_lastArgNotFunc: () =>
  //     assertError("must be the generation function", () => bind(state(0), <any>state(1))),

  //   bindTest_invalidInitialResult: () => {
  //     const s = state(0)
  //     assertError("must be DOM node, primitive, null or undefined", () => bind(s, <any>(() => ({}))))
  //     assertError("must be DOM node, primitive, null or undefined", () => bind(s, <any>(() => x => x * 2)))
  //   },

  //   bindTest_invalidFollowupResult: withHiddenDom(async hiddenDom => {
  //     const s = state(1)
  //     add(hiddenDom,
  //       bind(s, <any>(s => s || {})),
  //       bind(s, <any>(s => s || (x => x * 2)))
  //     )
  //     await capturingErrors(async () => {
  //       s.val = 0
  //       await sleep(waitMsOnDomUpdates)
  //       assert(vanObj.capturedErrors.length === 2 &&
  //         vanObj.capturedErrors.every(e => e.includes("must be DOM node, primitive, null or undefined")))
  //     })
  //   }),

  //   bindTest_derivedDom_domResultAlreadyConnected: withHiddenDom(async hiddenDom => {
  //     const dom = div()
  //     add(hiddenDom, dom)
  //     const num = state(1)
  //     add(hiddenDom, bind(num, (num, prevDom) => {
  //       if (num === 1) return div()
  //       if (num === 2) return prevDom
  //       if (num === 3) return dom
  //     }))
  //     num.val = 2
  //     await sleep(waitMsOnDomUpdates)
  //     // Previous dom is returned from the generation function, thus the dom tree isn't changed
  //     assertEq(hiddenDom.innerHTML, "<div></div><div></div>")

  //     await capturingErrors(async () => {
  //       num.val = 3
  //       await sleep(waitMsOnDomUpdates)
  //       assert(vanObj.capturedErrors[0].includes("it shouldn't be already connected to document"))
  //     })
  //   }),
  // }

  // Test cases for examples used in the documentation. Having the tests to ensure the examples
  // are always correct.
  const examples = {
    counter: withHiddenDom(async hiddenDom => {
      const Counter = () => {
        const counter = state(0)
        return div(
          div("❤️: ", counter),
          button({onclick: () => ++counter.val}, "👍"),
          button({onclick: () => --counter.val}, "👎"),
        )
      }

      add(hiddenDom, Counter())

      assertEq((<Element>hiddenDom.firstChild).querySelector("div")!.innerText, "❤️: 0")

      const [incrementBtn, decrementBtn] = hiddenDom.getElementsByTagName("button")

      incrementBtn.click()
      await sleep(waitMsOnDomUpdates)
      assertEq((<Element>hiddenDom.firstChild).querySelector("div")!.innerText, "❤️: 1")

      incrementBtn.click()
      await sleep(waitMsOnDomUpdates)
      assertEq((<Element>hiddenDom.firstChild).querySelector("div")!.innerText, "❤️: 2")

      decrementBtn.click()
      await sleep(waitMsOnDomUpdates)
      assertEq((<Element>hiddenDom.firstChild).querySelector("div")!.innerText, "❤️: 1")
    }),

    bulletList: () => {
      const List = ({items}) => ul(items.map((it: any) => li(it)))
      assertEq(List({items: ["Item 1", "Item 2", "Item 3"]}).outerHTML, "<ul><li>Item 1</li><li>Item 2</li><li>Item 3</li></ul>")
    },

    table: () => {
      const Table = ({head, data}:
        {head?: readonly string[], data: readonly (string | number)[][]}) => table(
        head ? thead(tr(head.map(h => th(h)))) : [],
        tbody(data.map(row => tr(
          row.map(col => td(col))
        ))),
      )

      assertEq(Table({
        head: ["ID", "Name", "Country"],
        data: [
          [1, "John Doe", "US"],
          [2, "Jane Smith", "CA"],
          [3, "Bob Johnson", "AU"],
        ],
      }).outerHTML, "<table><thead><tr><th>ID</th><th>Name</th><th>Country</th></tr></thead><tbody><tr><td>1</td><td>John Doe</td><td>US</td></tr><tr><td>2</td><td>Jane Smith</td><td>CA</td></tr><tr><td>3</td><td>Bob Johnson</td><td>AU</td></tr></tbody></table>")

      assertEq(Table({
        data: [
          [1, "John Doe", "US"],
          [2, "Jane Smith", "CA"],
        ],
      }).outerHTML, "<table><tbody><tr><td>1</td><td>John Doe</td><td>US</td></tr><tr><td>2</td><td>Jane Smith</td><td>CA</td></tr></tbody></table>")
    },

    stateExample: withHiddenDom(async hiddenDom => {
      // Create a new State object with init value 1
      const counter = state(1)

      // Log whenever the value of the state is updated
      effect(() => console.log(`Counter: ${counter.val}`))

      // Used as a child node
      const dom1 = div(counter)

      // Used as a property
      const dom2 = input({type: "number", value: counter, disabled: true})

      // Used in a state-derived property
      const dom3 = div({style: () => `font-size: ${counter.val}em;`}, "Text")

      // Used in a complex binding
      const dom4 = div(() => `${counter.val}^2 = ${counter.val * counter.val}`)

      // Button to increment the value of the state
      const incrementBtn = button({onclick: () => ++counter.val}, "Increment")
      const resetBtn = button({onclick: () => counter.val = 1}, "Reset")

      add(hiddenDom, incrementBtn, resetBtn, dom1, dom2, dom3, dom4)

      assertEq(hiddenDom.innerHTML, '<button>Increment</button><button>Reset</button><div>1</div><input type="number" disabled=""><div style="font-size: 1em;">Text</div><div>1^2 = 1</div>')
      assertEq(dom2.value, "1")

      incrementBtn.click()
      await sleep(waitMsOnDomUpdates)
      assertEq(hiddenDom.innerHTML, '<button>Increment</button><button>Reset</button><div>2</div><input type="number" disabled=""><div style="font-size: 2em;">Text</div><div>2^2 = 4</div>')
      assertEq(dom2.value, "2")

      incrementBtn.click()
      await sleep(waitMsOnDomUpdates)
      assertEq(hiddenDom.innerHTML, '<button>Increment</button><button>Reset</button><div>3</div><input type="number" disabled=""><div style="font-size: 3em;">Text</div><div>3^2 = 9</div>')
      assertEq(dom2.value, "3")

      resetBtn.click()
      await sleep(waitMsOnDomUpdates)
      assertEq(hiddenDom.innerHTML, '<button>Increment</button><button>Reset</button><div>1</div><input type="number" disabled=""><div style="font-size: 1em;">Text</div><div>1^2 = 1</div>')
      assertEq(dom2.value, "1")
    }),

    connectedProps: withHiddenDom(async hiddenDom => {
      const ConnectedProps = () => {
        const text = state("")
        return span(
          input({type: "text", value: text, oninput: (e: any) => text.val = e.target.value}),
          input({type: "text", value: text, oninput: (e: any) => text.val = e.target.value}),
        )
      }
      add(hiddenDom, ConnectedProps())

      const [input1, input2] = hiddenDom.querySelectorAll("input")
      input1.value += "123"
      input1.dispatchEvent(new Event("input"))
      await sleep(waitMsOnDomUpdates)
      assertEq(input1.value, "123")
      assertEq(input2.value, "123")

      input2.value += "abc"
      input2.dispatchEvent(new Event("input"))
      await sleep(waitMsOnDomUpdates)
      assertEq(input1.value, "123abc")
      assertEq(input2.value, "123abc")
    }),

    fontPreview: withHiddenDom(async hiddenDom => {
      const FontPreview = () => {
        const size = state(16), color = state("black")
        return span(
          "Size: ",
          input({type: "range", min: 10, max: 36, value: size,
            oninput: e => size.val = Number((<HTMLInputElement>e.target).value)}),
          " Color: ",
          select({oninput: e => color.val = (<HTMLInputElement>e.target).value, value: color},
            ["black", "blue", "green", "red", "brown"].map(c => option({value: c}, c)),
          ),
          span(
          {
            class: "preview",
            style: () => `font-size: ${size.val}px; color: ${color.val};`,
          }, " Hello 🍦VanJS"),
        )
      }
      add(hiddenDom, FontPreview())
      assertEq((<any>hiddenDom.querySelector("span.preview")).style.cssText,
        "font-size: 16px; color: black;")

      hiddenDom.querySelector("input")!.value = "20"
      hiddenDom.querySelector("input")!.dispatchEvent(new Event("input"))
      await sleep(waitMsOnDomUpdates)
      assertEq((<any>hiddenDom.querySelector("span.preview")).style.cssText,
        "font-size: 20px; color: black;")

      hiddenDom.querySelector("select")!.value = "blue"
      hiddenDom.querySelector("select")!.dispatchEvent(new Event("input"))
      await sleep(waitMsOnDomUpdates)
      assertEq((<any>hiddenDom.querySelector("span.preview")).style.cssText,
        "font-size: 20px; color: blue;")
    }),

    sortedList: withHiddenDom(async hiddenDom => {
      const SortedList = () => {
        const items = state("a,b,c"), sortedBy = state("Ascending")
        return span(
          "Comma-separated list: ",
          input({oninput: e => items.val = (<HTMLInputElement>e.target).value,
            type: "text", value: items}), " ",
          select({oninput: e => sortedBy.val = (<HTMLInputElement>e.target).value, value: sortedBy},
            option({value: "Ascending"}, "Ascending"),
            option({value: "Descending"}, "Descending"),
          ),
          () => sortedBy.val === "Ascending" ?
            ul(items.val.split(",").sort().map(i => li(i))) :
            ul(items.val.split(",").sort().reverse().map(i => li(i))),
        )
      }
      add(hiddenDom, SortedList())

      hiddenDom.querySelector("input")!.value = "a,b,c,d"
      hiddenDom.querySelector("input")!.dispatchEvent(new Event("input"))
      await sleep(waitMsOnDomUpdates)
      assertEq(hiddenDom.querySelector("ul")!.outerHTML,
        "<ul><li>a</li><li>b</li><li>c</li><li>d</li></ul>")

      hiddenDom.querySelector("select")!.value = "Descending"
      hiddenDom.querySelector("select")!.dispatchEvent(new Event("input"))
      await sleep(waitMsOnDomUpdates)
      assertEq(hiddenDom.querySelector("ul")!.outerHTML,
        "<ul><li>d</li><li>c</li><li>b</li><li>a</li></ul>")
    }),

    editableList: withHiddenDom(async hiddenDom => {
      const ListItem = ({text}) => {
        const deleted = state(false)
        return () => deleted.val ? null : li(
          text,
          a({onclick: () => deleted.val = true}, "❌"),
        )
      }

      const EditableList = () => {
        const listDom = ul()
        const textDom = input({type: "text"})
        return div(
          textDom, " ", button({
            onclick: () => add(listDom, ListItem({text: textDom.value})),
          }, "➕"),
          listDom,
        )
      }
      add(hiddenDom, EditableList())

      hiddenDom.querySelector("input")!.value = "abc"
      hiddenDom.querySelector("button")!.click()
      hiddenDom.querySelector("input")!.value = "123"
      hiddenDom.querySelector("button")!.click()
      hiddenDom.querySelector("input")!.value = "def"
      hiddenDom.querySelector("button")!.click()
      await sleep(waitMsOnDomUpdates)
      assertEq(hiddenDom.querySelector("ul")!.outerHTML,
        "<ul><li>abc<a>❌</a></li><li>123<a>❌</a></li><li>def<a>❌</a></li></ul>")

      {
        [...hiddenDom.querySelectorAll("li")].find(e => e.innerText.startsWith("123"))!
          .querySelector("a")!.click()
          await sleep(waitMsOnDomUpdates)
          assertEq(hiddenDom.querySelector("ul")!.outerHTML,
            "<ul><li>abc<a>❌</a></li><li>def<a>❌</a></li></ul>")
      }
      {
        [...hiddenDom.querySelectorAll("li")].find(e => e.innerText.startsWith("abc"))!
          .querySelector("a")!.click()
          await sleep(waitMsOnDomUpdates)
          assertEq(hiddenDom.querySelector("ul")!.outerHTML,
            "<ul><li>def<a>❌</a></li></ul>")
      }
      {
        [...hiddenDom.querySelectorAll("li")].find(e => e.innerText.startsWith("def"))!
          .querySelector("a")!.click()
          await sleep(waitMsOnDomUpdates)
          assertEq(hiddenDom.querySelector("ul")!.outerHTML, "<ul></ul>")
      }
    }),
  }

  // In a VanJS app, there could be many derived DOM nodes created on-the-fly. We want to test the
  // garbage-collection process is in place to ensure obsolete bindings can be cleaned up.
  const gcTests = {
    derivedDom: withHiddenDom(async hiddenDom => {
      const renderPre = state(false)
      const text = state("Text")
      const dom = div(() => (renderPre.val ? pre : div)(() => `--${text.val}--`))
      add(hiddenDom, dom)

      for (let i = 0; i < 20; ++i) {
        renderPre.val = !renderPre.val
        await sleep(waitMsOnDomUpdates)
      }

      // Wait until GC kicks in
      await sleep(1000)
<<<<<<< HEAD

      function bindings<T>(s: State<T>): unknown[] {
        // Find the `bindings` property in `text`. The name can be arbitrary due to property mangling
        return Object.values(text).find(v => Array.isArray(v) && v.length > 0)
      }
      assert(bindings(renderPre).length < 10)
      assert(bindings(text).length < 10)
=======
      // Find the `bindings` property in `text`. The name can be arbitrary due to property mangling
      // in minified scripts.
      const bindings = Object.values(text).find(v => Array.isArray(v) && v.length > 0)
      assert((<any>bindings).length < 10)
>>>>>>> b257dc93
    })
  }

  type Suite = { [name: string]: () => void | Promise<void> }
  const suites: { [k: string]: Suite} = {tests, examples, gcTests}
  // if (debug) suites.debugTests = debugTests

  for (const [k, v] of Object.entries(suites)) {
    for (const [name, func] of Object.entries(v)) {
      ++(<any>window).numTests
      const result = state("")
      const msg = state("")
      add(msgDom, div(
        pre(`Running ${k}.${name}...`),
        pre(result),
        pre(" "),
        pre(button({onclick: async () => {
          try {
            await func()
            result.val = "✅"
            msg.val = "Rerun succeeded!"
          } catch (e) {
            result.val = "❌"
            msg.val = "Rerun failed!"
            throw e
          }
        }}, "Rerun this test")),
        pre(" "),
        pre(msg),
      ))

      try {
        await func()
        result.val = "✅"
      } catch (e) {
        result.val = "❌"
        add(msgDom, div({style: "color: red"},
          "Test failed, please check console for error message."
        ))
        throw e
      }
    }
  }
}

export const testVanFile = async (path: string, type: string) => {
  const van = await (type === "es6" ? import(path).then(r => r.default) : fetch(path).then(r => r.text()).then(t => (eval(t), (<any>window).van)))
  const {div, h2} = van.tags
  const msgDom = div({class: "testMsg"})
  van.add(document.getElementById("msgPanel"), h2(`Running tests for ${path}`), msgDom)
  await runTests(van, msgDom, {debug: path.includes(".debug")})
}<|MERGE_RESOLUTION|>--- conflicted
+++ resolved
@@ -676,109 +676,6 @@
       assertEq(dom.textContent!, "👋Hello 🗺️World")
       assertEq(hiddenDom.innerHTML, "👋Hello 🍦VanJS")
     }),
-<<<<<<< HEAD
-=======
-  }
-
-  const debugTests = {
-    tagsTest_invalidProp_nonFuncOnHandler: () => {
-      const counter = state(0)
-      assertError("Only functions are allowed",
-        () => button({onclick: ++counter.val}, "Increment"))
-    },
-
-    tagsTest_invalidProp_nonPrimitiveValue: () => {
-      assertError(/Only.*are valid prop value types/, () => a({href: <any>null}))
-      assertError(/Only.*are valid prop value types/, () => a(<any>{href: undefined}))
-      assertError(/Only.*are valid prop value types/, () => a(<any>{href: (x: number) => x * 2}))
-
-      // State as property
-      assertError(/Only.*are valid prop value types/, () => a({href: state(<any>{})}))
-      assertError(/Only.*are valid prop value types/, () => a({href: state(<any>null)}))
-      assertError(/Only.*are valid prop value types/, () => a({href: state(<any>undefined)}))
-      assertError(/Only.*are valid prop value types/, () => a({href: state((x: number) => x * 2)}))
-
-      // State derived property
-      const s = state(0)
-      assertError(/Only.*are valid prop value types/, () => a({href: {deps: [s], f: <any>(() => {})}}))
-      assertError(/Only.*are valid prop value types/, () => a({href: {deps: [s], f: () => <any>null}}))
-      assertError(/Only.*are valid prop value types/, () => a({href: {deps: [s], f: <any>(() => undefined)}}))
-      assertError(/Only.*are valid prop value types/, () => a({href: {deps: [s], f: () => (x: number) => x * 2}}))
-    },
-
-    tagsTest_invalidChild: () => {
-      assertError(/Only.*are valid child of a DOM Node/, () => div(div(), <any>{}, p()))
-      assertError(/Only.*are valid child of a DOM Node/, () => div(div(), <any>((x: number) => x * 2), p()))
-
-      assertError(/Only.*are valid child of a DOM Node/, () => div(div(), state(<any>{}), p()))
-      assertError(/Only.*are valid child of a DOM Node/, () => div(div(), state(<any>((x: number) => x * 2)), p()))
-    },
-
-    tagsTest_alreadyConnectedChild: withHiddenDom(hiddenDom => {
-      const dom = p()
-      add(hiddenDom, dom)
-      assertError("already connected to document", () => div(p(), dom, p()))
-    }),
-
-    tagsNSTest_invalidNs: () => {
-      assertError("Must provide a string", () => tagsNS(<any>1))
-      assertError("Must provide a string", () => tagsNS(<any>null))
-      assertError("Must provide a string", () => tagsNS(<any>undefined))
-      assertError("Must provide a string", () => tagsNS(<any>{}))
-      assertError("Must provide a string", () => tagsNS(<any>((x: number) => x * 2)))
-    },
-
-    addTest_1stArgNotDom: () => {
-      assertError("1st argument of `add` function must be a DOM Node object",
-        () => add(<any>{}, div()))
-    },
-
-    addTest_invalidChild: () => {
-      const dom = div()
-
-      assertError(/Only.*are valid child of a DOM Node/, () => add(dom, div(), <any>{}, p()))
-      assertError(/Only.*are valid child of a DOM Node/, () => add(dom, div(), <any>((x: number) => x * 2), p()))
-
-      assertError(/Only.*are valid child of a DOM Node/, () => add(dom, div(), state(<any>{}), p()))
-      assertError(/Only.*are valid child of a DOM Node/, () => add(dom, div(), state(<any>((x: number) => x * 2)), p()))
-    },
-
-    addTest_alreadyConnectedChild: withHiddenDom(hiddenDom => {
-      const dom = div()
-      add(hiddenDom, dom)
-      assertError("already connected to document", () => add(hiddenDom, dom))
-    }),
-
-    stateTest_invalidInitialVal: () => {
-      assertError("DOM Node is not valid", () => state(document))
-      assertError("couldn't have value to other state", () => state(state(0)))
-    },
-
-    stateTest_invalidValSet: () => {
-      const s = state(<number | Node | State<number>>0)
-      assertError("DOM Node is not valid", () => s.val = document)
-      assertError("couldn't have value to other state", () => s.val = state(0))
-    },
-
-    stateTest_nonFunctionOnnewListener: () => {
-      const s = state(0)
-      let t = 0
-      assertError("You should pass-in functions to register `onnew` handlers", () => s.onnew(<any>++t))
-    },
-
-    stateTest_mutatingVal: () => {
-      // Different browser might throw different error messages, thus we only assert a generic prefix.
-      {
-        const t = state({a: 2})
-        assertError("TypeError:", () => t.val.a = 3)
-      }
-      {
-        const t = state({b: 1})
-        t.val = {b: 2}
-        assertError("TypeError:", () => t.val.b = 3)
-      }
-    },
->>>>>>> b257dc93
 
     complexStateBindingTest_oldVal: withHiddenDom(async hiddenDom => {
       const text = state("Old Text")
@@ -1215,20 +1112,13 @@
 
       // Wait until GC kicks in
       await sleep(1000)
-<<<<<<< HEAD
 
       function bindings<T>(s: State<T>): unknown[] {
-        // Find the `bindings` property in `text`. The name can be arbitrary due to property mangling
+        // Find the `bindings` property in `text`. The name can be arbitrary due to property mangling in minified scripts.
         return Object.values(text).find(v => Array.isArray(v) && v.length > 0)
       }
       assert(bindings(renderPre).length < 10)
       assert(bindings(text).length < 10)
-=======
-      // Find the `bindings` property in `text`. The name can be arbitrary due to property mangling
-      // in minified scripts.
-      const bindings = Object.values(text).find(v => Array.isArray(v) && v.length > 0)
-      assert((<any>bindings).length < 10)
->>>>>>> b257dc93
     })
   }
 
