{
  "projectName": "van",
  "projectOwner": "vanjs-org",
  "files": [
    "README.md"
  ],
  "commitType": "docs",
  "commitConvention": "angular",
  "contributorsPerLine": 7,
  "contributors": [
    {
<<<<<<< HEAD
      "login": "ebraminio",
      "name": "ebraminio",
      "avatar_url": "https://avatars.githubusercontent.com/u/833473?v=4",
      "profile": "https://github.com/ebraminio",
      "contributions": [
        "code",
        "test"
=======
      "login": "FredericHeem",
      "name": "FredericH",
      "avatar_url": "https://avatars.githubusercontent.com/u/4118089?v=4",
      "profile": "http://fr.linkedin.com/in/fredericheem",
      "contributions": [
        "example",
        "code"
      ]
    },
    {
      "login": "andrewgryan",
      "name": "andrewgryan",
      "avatar_url": "https://avatars.githubusercontent.com/u/22789046?v=4",
      "profile": "https://github.com/andrewgryan",
      "contributions": [
        "design",
        "code",
        "bug"
      ]
    },
    { 
      "login": "EFord36",
      "name": "Elliot Ford",
      "avatar_url": "https://avatars.githubusercontent.com/u/20516159?v=4",
      "profile": "https://github.com/EFord36",
      "contributions": [
        "code"
      ]
    },
    {      
      "login": "enpitsuLin",
      "name": "enpitsulin",
      "avatar_url": "https://avatars.githubusercontent.com/u/29378026?v=4",
      "profile": "http://enpitsulin.xyz",
      "contributions": [
        "example",
        "code"
      ]
    },
    {
      "login": "icecream17",
      "name": "icecream17",
      "avatar_url": "https://avatars.githubusercontent.com/u/58114641?v=4",
      "profile": "https://lichess.org/@/StevenEmily",
      "contributions": [
        "code"
      ]
    },
    {
     "login": "tamo",
      "name": "Tamotsu Takahashi",
      "avatar_url": "https://avatars.githubusercontent.com/u/383537?v=4",
      "profile": "http://tamo.tdiary.net/",
      "contributions": [
        "code"
      ]
    },
    {
      "login": "ryanolsonx",
      "name": "Ryan Olson",
      "avatar_url": "https://avatars.githubusercontent.com/u/238929?v=4",
      "profile": "https://github.com/ryanolsonx",
      "contributions": [
        "content"
      ]
    },
    {
      "login": "Tao-VanJS",
      "name": "Tao Xin",
      "avatar_url": "https://avatars.githubusercontent.com/u/132854319?v=4",
      "profile": "http://vanjs.org",
      "contributions": [
        "design",
        "code",
        "doc"
>>>>>>> 0c6d830a
      ]
    }
  ]
}<|MERGE_RESOLUTION|>--- conflicted
+++ resolved
@@ -9,7 +9,6 @@
   "contributorsPerLine": 7,
   "contributors": [
     {
-<<<<<<< HEAD
       "login": "ebraminio",
       "name": "ebraminio",
       "avatar_url": "https://avatars.githubusercontent.com/u/833473?v=4",
@@ -17,7 +16,9 @@
       "contributions": [
         "code",
         "test"
-=======
+      ]
+    },
+    {   
       "login": "FredericHeem",
       "name": "FredericH",
       "avatar_url": "https://avatars.githubusercontent.com/u/4118089?v=4",
@@ -93,7 +94,6 @@
         "design",
         "code",
         "doc"
->>>>>>> 0c6d830a
       ]
     }
   ]
