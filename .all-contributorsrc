--- conflicted
+++ resolved
@@ -9,7 +9,6 @@
   "contributorsPerLine": 7,
   "contributors": [
     {
-<<<<<<< HEAD
       "login": "cqh963852",
       "name": "cqh",
       "avatar_url": "https://avatars.githubusercontent.com/u/17702287?v=4",
@@ -17,7 +16,9 @@
       "contributions": [
         "code",
         "plugin"
-=======
+      ]
+    },
+    {
       "login": "pomdtr",
       "name": "Achille Lacoin",
       "avatar_url": "https://avatars.githubusercontent.com/u/17577332?v=4",
@@ -130,7 +131,6 @@
         "design",
         "code",
         "doc"
->>>>>>> a88c34c0
       ]
     }
   ]
