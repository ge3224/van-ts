--- conflicted
+++ resolved
@@ -9,12 +9,15 @@
   "contributorsPerLine": 7,
   "contributors": [
     {
-<<<<<<< HEAD
       "login": "iongion",
       "name": "Ionut Stoica",
       "avatar_url": "https://avatars.githubusercontent.com/u/867609?v=4",
       "profile": "http://gion.ro",
-=======
+      "contributions": [
+        "ideas"
+      ]
+    },
+    {
       "login": "stephenhandley",
       "name": "Stephen Handley",
       "avatar_url": "https://avatars.githubusercontent.com/u/3257?v=4",
@@ -74,7 +77,6 @@
       "name": "Rasmus Schultz",
       "avatar_url": "https://avatars.githubusercontent.com/u/103348?v=4",
       "profile": "https://twitter.com/mindplaydk",
->>>>>>> dcf29fb2
       "contributions": [
         "ideas"
       ]
