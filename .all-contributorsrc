--- conflicted
+++ resolved
@@ -9,12 +9,16 @@
   "contributorsPerLine": 7,
   "contributors": [
     {
-<<<<<<< HEAD
       "login": "efpage",
       "name": "Eckehard",
       "avatar_url": "https://avatars.githubusercontent.com/u/29945129?v=4",
       "profile": "http://www.efpage.de",
-=======
+      "contributions": [
+        "code",
+        "plugin"
+      ]
+    },
+    {
       "login": "mindplay-dk",
       "name": "Rasmus Schultz",
       "avatar_url": "https://avatars.githubusercontent.com/u/103348?v=4",
@@ -28,15 +32,11 @@
       "name": "cqh",
       "avatar_url": "https://avatars.githubusercontent.com/u/17702287?v=4",
       "profile": "https://github.com/cqh963852",
->>>>>>> 02529fb7
       "contributions": [
         "code",
         "plugin"
       ]
     },
-<<<<<<< HEAD
-    {      
-=======
     {
       "login": "pomdtr",
       "name": "Achille Lacoin",
@@ -65,7 +65,6 @@
       ]
     },
     {
->>>>>>> 02529fb7
       "login": "ebraminio",
       "name": "ebraminio",
       "avatar_url": "https://avatars.githubusercontent.com/u/833473?v=4",
