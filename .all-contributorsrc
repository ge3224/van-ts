{
  "projectName": "van",
  "projectOwner": "vanjs-org",
  "files": [
    "README.md"
  ],
  "commitType": "docs",
  "commitConvention": "angular",
  "contributorsPerLine": 7,
  "contributors": [
    {
<<<<<<< HEAD
      "login": "cloudspeech",
      "name": "cloudspeech",
      "avatar_url": "https://avatars.githubusercontent.com/u/850521?v=4",
      "profile": "https://github.com/cloudspeech",
      "contributions": [
        "ideas"
      ]
=======
      "login": "iongion",
      "name": "Ionut Stoica",
      "avatar_url": "https://avatars.githubusercontent.com/u/867609?v=4",
      "profile": "http://gion.ro",
      "contributions": [
        "ideas"
      ]
    },
    {
      "login": "stephenhandley",
      "name": "Stephen Handley",
      "avatar_url": "https://avatars.githubusercontent.com/u/3257?v=4",
      "profile": "https://person.sh",
      "contributions": [
        "example"
      ]
    },
    {
      "login": "ndrean",
      "name": "Neven DREAN",
      "avatar_url": "https://avatars.githubusercontent.com/u/6793008?v=4",
      "profile": "https://github.com/ndrean",
      "contributions": [
        "example"
      "login": "artydev",
      "name": "artydev",
      "avatar_url": "https://avatars.githubusercontent.com/u/31207473?v=4",
      "profile": "https://github.com/artydev",
      "contributions": [
        "example",
        "question"
      ]
    },
    {
      "login": "awesome-club",
      "name": "awesome",
      "avatar_url": "https://avatars.githubusercontent.com/u/102911334?v=4",
      "profile": "https://github.com/awesome-club",
      "contributions": [
        "video"
      ]
    },
    {
      "login": "onsclom",
      "name": "Austin Merrick",
      "avatar_url": "https://avatars.githubusercontent.com/u/8485687?v=4",
      "profile": "https://onsclom.net",
      "contributions": [
        "code",
        "ideas",
        "design"
      ]
    },
    {
      "login": "efpage",
      "name": "Eckehard",
      "avatar_url": "https://avatars.githubusercontent.com/u/29945129?v=4",
      "profile": "http://www.efpage.de",
      "contributions": [
        "code",
        "plugin"
      ]
    },
    {
      "login": "mindplay-dk",
      "name": "Rasmus Schultz",
      "avatar_url": "https://avatars.githubusercontent.com/u/103348?v=4",
      "profile": "https://twitter.com/mindplaydk",
      "contributions": [
        "ideas"
      ]
    },
    {
      "login": "cqh963852",
      "name": "cqh",
      "avatar_url": "https://avatars.githubusercontent.com/u/17702287?v=4",
      "profile": "https://github.com/cqh963852",
      "contributions": [
        "code",
        "plugin"
      ]
    },
    {
      "login": "pomdtr",
      "name": "Achille Lacoin",
      "avatar_url": "https://avatars.githubusercontent.com/u/17577332?v=4",
      "profile": "https://github.com/pomdtr",
      "contributions": [
        "code"
      ]
    },
    {
      "login": "caputdraconis",
      "name": "caputdraconis",
      "avatar_url": "https://avatars.githubusercontent.com/u/19674494?v=4",
      "profile": "https://github.com/caputdraconis",
      "contributions": [
        "code"
      ]
    },
    {
      "login": "Tolluset",
      "name": "Lee Byonghun",
      "avatar_url": "https://avatars.githubusercontent.com/u/50096419?v=4",
      "profile": "https://tolluset.gitbook.io/wiki/",
      "contributions": [
        "code"
      ]
    },
    {
      "login": "ebraminio",
      "name": "ebraminio",
      "avatar_url": "https://avatars.githubusercontent.com/u/833473?v=4",
      "profile": "https://github.com/ebraminio",
      "contributions": [
        "code",
        "test"
      ]
    },
    {   
      "login": "FredericHeem",
      "name": "FredericH",
      "avatar_url": "https://avatars.githubusercontent.com/u/4118089?v=4",
      "profile": "http://fr.linkedin.com/in/fredericheem",
      "contributions": [
        "example",
        "code"
      ]
    },
    {
      "login": "andrewgryan",
      "name": "andrewgryan",
      "avatar_url": "https://avatars.githubusercontent.com/u/22789046?v=4",
      "profile": "https://github.com/andrewgryan",
      "contributions": [
        "design",
        "code",
        "bug"
      ]
    },
    { 
      "login": "EFord36",
      "name": "Elliot Ford",
      "avatar_url": "https://avatars.githubusercontent.com/u/20516159?v=4",
      "profile": "https://github.com/EFord36",
      "contributions": [
        "code"
      ]
    },
    {      
      "login": "enpitsuLin",
      "name": "enpitsulin",
      "avatar_url": "https://avatars.githubusercontent.com/u/29378026?v=4",
      "profile": "http://enpitsulin.xyz",
      "contributions": [
        "example",
        "code"
      ]
    },
    {
      "login": "icecream17",
      "name": "icecream17",
      "avatar_url": "https://avatars.githubusercontent.com/u/58114641?v=4",
      "profile": "https://lichess.org/@/StevenEmily",
      "contributions": [
        "code"
      ]
    },
    {
     "login": "tamo",
      "name": "Tamotsu Takahashi",
      "avatar_url": "https://avatars.githubusercontent.com/u/383537?v=4",
      "profile": "http://tamo.tdiary.net/",
      "contributions": [
        "code"
      ]
    },
    {
      "login": "ryanolsonx",
      "name": "Ryan Olson",
      "avatar_url": "https://avatars.githubusercontent.com/u/238929?v=4",
      "profile": "https://github.com/ryanolsonx",
      "contributions": [
        "content"
      ]
    },
    {
      "login": "Tao-VanJS",
      "name": "Tao Xin",
      "avatar_url": "https://avatars.githubusercontent.com/u/132854319?v=4",
      "profile": "http://vanjs.org",
      "contributions": [
        "design",
        "code",
        "doc"
      ]
>>>>>>> 4eb6a7ff
    }
  ]
}<|MERGE_RESOLUTION|>--- conflicted
+++ resolved
@@ -9,7 +9,6 @@
   "contributorsPerLine": 7,
   "contributors": [
     {
-<<<<<<< HEAD
       "login": "cloudspeech",
       "name": "cloudspeech",
       "avatar_url": "https://avatars.githubusercontent.com/u/850521?v=4",
@@ -17,7 +16,8 @@
       "contributions": [
         "ideas"
       ]
-=======
+    },
+    {
       "login": "iongion",
       "name": "Ionut Stoica",
       "avatar_url": "https://avatars.githubusercontent.com/u/867609?v=4",
@@ -214,7 +214,6 @@
         "code",
         "doc"
       ]
->>>>>>> 4eb6a7ff
     }
   ]
 }