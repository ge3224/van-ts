{
  "projectName": "van",
  "projectOwner": "vanjs-org",
  "files": [
    "README.md"
  ],
  "commitType": "docs",
  "commitConvention": "angular",
  "contributorsPerLine": 7,
  "contributors": [
    {
<<<<<<< HEAD
      "login": "enpitsuLin",
      "name": "enpitsulin",
      "avatar_url": "https://avatars.githubusercontent.com/u/29378026?v=4",
      "profile": "http://enpitsulin.xyz",
      "contributions": [
        "example",
        "code"
      ]
=======
      "login": "icecream17",
      "name": "icecream17",
      "avatar_url": "https://avatars.githubusercontent.com/u/58114641?v=4",
      "profile": "https://lichess.org/@/StevenEmily",
      "contributions": [
        "code"
      ]
     },
    {
     "login": "tamo",
      "name": "Tamotsu Takahashi",
      "avatar_url": "https://avatars.githubusercontent.com/u/383537?v=4",
      "profile": "http://tamo.tdiary.net/",
      "contributions": [
        "code"
      ]
    },
    {
      "login": "ryanolsonx",
      "name": "Ryan Olson",
      "avatar_url": "https://avatars.githubusercontent.com/u/238929?v=4",
      "profile": "https://github.com/ryanolsonx",
      "contributions": [
        "content"
      ]
    },
    {
      "login": "Tao-VanJS",
      "name": "Tao Xin",
      "avatar_url": "https://avatars.githubusercontent.com/u/132854319?v=4",
      "profile": "http://vanjs.org",
      "contributions": [
        "design",
        "code",
        "doc"
      ]
>>>>>>> c3e3950a
    }
  ]
}<|MERGE_RESOLUTION|>--- conflicted
+++ resolved
@@ -9,7 +9,6 @@
   "contributorsPerLine": 7,
   "contributors": [
     {
-<<<<<<< HEAD
       "login": "enpitsuLin",
       "name": "enpitsulin",
       "avatar_url": "https://avatars.githubusercontent.com/u/29378026?v=4",
@@ -18,7 +17,6 @@
         "example",
         "code"
       ]
-=======
       "login": "icecream17",
       "name": "icecream17",
       "avatar_url": "https://avatars.githubusercontent.com/u/58114641?v=4",
@@ -26,7 +24,7 @@
       "contributions": [
         "code"
       ]
-     },
+    },
     {
      "login": "tamo",
       "name": "Tamotsu Takahashi",
@@ -55,7 +53,6 @@
         "code",
         "doc"
       ]
->>>>>>> c3e3950a
     }
   ]
 }