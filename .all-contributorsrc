{
  "projectName": "van",
  "projectOwner": "vanjs-org",
  "files": [
    "README.md"
  ],
  "commitType": "docs",
  "commitConvention": "angular",
  "contributorsPerLine": 7,
  "contributors": [
    {
<<<<<<< HEAD
      "login": "andrewgryan",
      "name": "andrewgryan",
      "avatar_url": "https://avatars.githubusercontent.com/u/22789046?v=4",
      "profile": "https://github.com/andrewgryan",
      "contributions": [
        "design",
        "code",
        "bug"
=======
      "login": "EFord36",
      "name": "Elliot Ford",
      "avatar_url": "https://avatars.githubusercontent.com/u/20516159?v=4",
      "profile": "https://github.com/EFord36",
      "contributions": [
        "code"
      ]
    },
    {      
      "login": "enpitsuLin",
      "name": "enpitsulin",
      "avatar_url": "https://avatars.githubusercontent.com/u/29378026?v=4",
      "profile": "http://enpitsulin.xyz",
      "contributions": [
        "example",
        "code"
      ]
      "login": "icecream17",
      "name": "icecream17",
      "avatar_url": "https://avatars.githubusercontent.com/u/58114641?v=4",
      "profile": "https://lichess.org/@/StevenEmily",
      "contributions": [
        "code"
      ]
    },
    {
     "login": "tamo",
      "name": "Tamotsu Takahashi",
      "avatar_url": "https://avatars.githubusercontent.com/u/383537?v=4",
      "profile": "http://tamo.tdiary.net/",
      "contributions": [
        "code"
      ]
    },
    {
      "login": "ryanolsonx",
      "name": "Ryan Olson",
      "avatar_url": "https://avatars.githubusercontent.com/u/238929?v=4",
      "profile": "https://github.com/ryanolsonx",
      "contributions": [
        "content"
      ]
    },
    {
      "login": "Tao-VanJS",
      "name": "Tao Xin",
      "avatar_url": "https://avatars.githubusercontent.com/u/132854319?v=4",
      "profile": "http://vanjs.org",
      "contributions": [
        "design",
        "code",
        "doc"
>>>>>>> c022321e
      ]
    }
  ]
}<|MERGE_RESOLUTION|>--- conflicted
+++ resolved
@@ -9,7 +9,6 @@
   "contributorsPerLine": 7,
   "contributors": [
     {
-<<<<<<< HEAD
       "login": "andrewgryan",
       "name": "andrewgryan",
       "avatar_url": "https://avatars.githubusercontent.com/u/22789046?v=4",
@@ -18,7 +17,9 @@
         "design",
         "code",
         "bug"
-=======
+      ]
+    },
+    { 
       "login": "EFord36",
       "name": "Elliot Ford",
       "avatar_url": "https://avatars.githubusercontent.com/u/20516159?v=4",
@@ -71,7 +72,6 @@
         "design",
         "code",
         "doc"
->>>>>>> c022321e
       ]
     }
   ]
