--- conflicted
+++ resolved
@@ -9,7 +9,6 @@
   "contributorsPerLine": 7,
   "contributors": [
     {
-<<<<<<< HEAD
       "login": "Tolluset",
       "name": "Lee Byonghun",
       "avatar_url": "https://avatars.githubusercontent.com/u/50096419?v=4",
@@ -17,7 +16,8 @@
       "contributions": [
         "code"
       ]
-=======
+    },
+    {
       "login": "ebraminio",
       "name": "ebraminio",
       "avatar_url": "https://avatars.githubusercontent.com/u/833473?v=4",
@@ -104,7 +104,6 @@
         "code",
         "doc"
       ]
->>>>>>> fdecd134
     }
   ]
 }