{
  "projectName": "van",
  "projectOwner": "vanjs-org",
  "files": [
    "README.md"
  ],
  "commitType": "docs",
  "commitConvention": "angular",
  "contributorsPerLine": 7,
  "contributors": [
    {
<<<<<<< HEAD
      "login": "iongion",
      "name": "Ionut Stoica",
      "avatar_url": "https://avatars.githubusercontent.com/u/867609?v=4",
      "profile": "http://gion.ro",
      "contributions": [
        "ideas"
=======
      "login": "cqh963852",
      "name": "cqh",
      "avatar_url": "https://avatars.githubusercontent.com/u/17702287?v=4",
      "profile": "https://github.com/cqh963852",
      "contributions": [
        "code",
        "plugin"
      ]
    },
    {
      "login": "pomdtr",
      "name": "Achille Lacoin",
      "avatar_url": "https://avatars.githubusercontent.com/u/17577332?v=4",
      "profile": "https://github.com/pomdtr",
      "contributions": [
        "code"
      ]
    },
    {
      "login": "caputdraconis",
      "name": "caputdraconis",
      "avatar_url": "https://avatars.githubusercontent.com/u/19674494?v=4",
      "profile": "https://github.com/caputdraconis",
      "contributions": [
        "code"
      ]
    },
    {
      "login": "Tolluset",
      "name": "Lee Byonghun",
      "avatar_url": "https://avatars.githubusercontent.com/u/50096419?v=4",
      "profile": "https://tolluset.gitbook.io/wiki/",
      "contributions": [
        "code"
      ]
    },
    {
      "login": "ebraminio",
      "name": "ebraminio",
      "avatar_url": "https://avatars.githubusercontent.com/u/833473?v=4",
      "profile": "https://github.com/ebraminio",
      "contributions": [
        "code",
        "test"
      ]
    },
    {   
      "login": "FredericHeem",
      "name": "FredericH",
      "avatar_url": "https://avatars.githubusercontent.com/u/4118089?v=4",
      "profile": "http://fr.linkedin.com/in/fredericheem",
      "contributions": [
        "example",
        "code"
      ]
    },
    {
      "login": "andrewgryan",
      "name": "andrewgryan",
      "avatar_url": "https://avatars.githubusercontent.com/u/22789046?v=4",
      "profile": "https://github.com/andrewgryan",
      "contributions": [
        "design",
        "code",
        "bug"
      ]
    },
    { 
      "login": "EFord36",
      "name": "Elliot Ford",
      "avatar_url": "https://avatars.githubusercontent.com/u/20516159?v=4",
      "profile": "https://github.com/EFord36",
      "contributions": [
        "code"
      ]
    },
    {      
      "login": "enpitsuLin",
      "name": "enpitsulin",
      "avatar_url": "https://avatars.githubusercontent.com/u/29378026?v=4",
      "profile": "http://enpitsulin.xyz",
      "contributions": [
        "example",
        "code"
      ]
    },
    {
      "login": "icecream17",
      "name": "icecream17",
      "avatar_url": "https://avatars.githubusercontent.com/u/58114641?v=4",
      "profile": "https://lichess.org/@/StevenEmily",
      "contributions": [
        "code"
      ]
    },
    {
     "login": "tamo",
      "name": "Tamotsu Takahashi",
      "avatar_url": "https://avatars.githubusercontent.com/u/383537?v=4",
      "profile": "http://tamo.tdiary.net/",
      "contributions": [
        "code"
      ]
    },
    {
      "login": "ryanolsonx",
      "name": "Ryan Olson",
      "avatar_url": "https://avatars.githubusercontent.com/u/238929?v=4",
      "profile": "https://github.com/ryanolsonx",
      "contributions": [
        "content"
      ]
    },
    {
      "login": "Tao-VanJS",
      "name": "Tao Xin",
      "avatar_url": "https://avatars.githubusercontent.com/u/132854319?v=4",
      "profile": "http://vanjs.org",
      "contributions": [
        "design",
        "code",
        "doc"
>>>>>>> 1065fc9a
      ]
    }
  ]
}<|MERGE_RESOLUTION|>--- conflicted
+++ resolved
@@ -9,14 +9,15 @@
   "contributorsPerLine": 7,
   "contributors": [
     {
-<<<<<<< HEAD
       "login": "iongion",
       "name": "Ionut Stoica",
       "avatar_url": "https://avatars.githubusercontent.com/u/867609?v=4",
       "profile": "http://gion.ro",
       "contributions": [
         "ideas"
-=======
+      ]
+    },
+    {
       "login": "cqh963852",
       "name": "cqh",
       "avatar_url": "https://avatars.githubusercontent.com/u/17702287?v=4",
@@ -139,7 +140,6 @@
         "design",
         "code",
         "doc"
->>>>>>> 1065fc9a
       ]
     }
   ]
