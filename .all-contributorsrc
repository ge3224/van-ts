{
  "projectName": "van",
  "projectOwner": "vanjs-org",
  "files": [
    "README.md"
  ],
  "commitType": "docs",
  "commitConvention": "angular",
  "contributorsPerLine": 7,
  "contributors": [
    {
<<<<<<< HEAD
      "login": "EFord36",
      "name": "Elliot Ford",
      "avatar_url": "https://avatars.githubusercontent.com/u/20516159?v=4",
      "profile": "https://github.com/EFord36",
      "contributions": [
        "code"
      ]
=======
      "login": "enpitsuLin",
      "name": "enpitsulin",
      "avatar_url": "https://avatars.githubusercontent.com/u/29378026?v=4",
      "profile": "http://enpitsulin.xyz",
      "contributions": [
        "example",
        "code"
      ]
      "login": "icecream17",
      "name": "icecream17",
      "avatar_url": "https://avatars.githubusercontent.com/u/58114641?v=4",
      "profile": "https://lichess.org/@/StevenEmily",
      "contributions": [
        "code"
      ]
    },
    {
     "login": "tamo",
      "name": "Tamotsu Takahashi",
      "avatar_url": "https://avatars.githubusercontent.com/u/383537?v=4",
      "profile": "http://tamo.tdiary.net/",
      "contributions": [
        "code"
      ]
    },
    {
      "login": "ryanolsonx",
      "name": "Ryan Olson",
      "avatar_url": "https://avatars.githubusercontent.com/u/238929?v=4",
      "profile": "https://github.com/ryanolsonx",
      "contributions": [
        "content"
      ]
    },
    {
      "login": "Tao-VanJS",
      "name": "Tao Xin",
      "avatar_url": "https://avatars.githubusercontent.com/u/132854319?v=4",
      "profile": "http://vanjs.org",
      "contributions": [
        "design",
        "code",
        "doc"
      ]
>>>>>>> e2142ce9
    }
  ]
}<|MERGE_RESOLUTION|>--- conflicted
+++ resolved
@@ -9,7 +9,6 @@
   "contributorsPerLine": 7,
   "contributors": [
     {
-<<<<<<< HEAD
       "login": "EFord36",
       "name": "Elliot Ford",
       "avatar_url": "https://avatars.githubusercontent.com/u/20516159?v=4",
@@ -17,7 +16,8 @@
       "contributions": [
         "code"
       ]
-=======
+    },
+    {      
       "login": "enpitsuLin",
       "name": "enpitsulin",
       "avatar_url": "https://avatars.githubusercontent.com/u/29378026?v=4",
@@ -62,7 +62,6 @@
         "code",
         "doc"
       ]
->>>>>>> e2142ce9
     }
   ]
 }