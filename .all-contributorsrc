{
  "projectName": "van",
  "projectOwner": "vanjs-org",
  "files": [
    "README.md"
  ],
  "commitType": "docs",
  "commitConvention": "angular",
  "contributorsPerLine": 7,
  "contributors": [
    {
<<<<<<< HEAD
      "login": "groovenectar",
      "name": "Daniel Upshaw",
      "avatar_url": "https://avatars.githubusercontent.com/u/595446?v=4",
      "profile": "http://danielupshaw.com/",
      "contributions": [
        "plugin"
      ]
=======
      "login": "cloudspeech",
      "name": "cloudspeech",
      "avatar_url": "https://avatars.githubusercontent.com/u/850521?v=4",
      "profile": "https://github.com/cloudspeech",
      "contributions": [
        "ideas"
      ]
    },
    {
      "login": "iongion",
      "name": "Ionut Stoica",
      "avatar_url": "https://avatars.githubusercontent.com/u/867609?v=4",
      "profile": "http://gion.ro",
      "contributions": [
        "ideas"
      ]
    },
    {
      "login": "stephenhandley",
      "name": "Stephen Handley",
      "avatar_url": "https://avatars.githubusercontent.com/u/3257?v=4",
      "profile": "https://person.sh",
      "contributions": [
        "example"
      ]
    },
    {
      "login": "ndrean",
      "name": "Neven DREAN",
      "avatar_url": "https://avatars.githubusercontent.com/u/6793008?v=4",
      "profile": "https://github.com/ndrean",
      "contributions": [
        "example"
      "login": "artydev",
      "name": "artydev",
      "avatar_url": "https://avatars.githubusercontent.com/u/31207473?v=4",
      "profile": "https://github.com/artydev",
      "contributions": [
        "example",
        "question"
      ]
    },
    {
      "login": "awesome-club",
      "name": "awesome",
      "avatar_url": "https://avatars.githubusercontent.com/u/102911334?v=4",
      "profile": "https://github.com/awesome-club",
      "contributions": [
        "video"
      ]
    },
    {
      "login": "onsclom",
      "name": "Austin Merrick",
      "avatar_url": "https://avatars.githubusercontent.com/u/8485687?v=4",
      "profile": "https://onsclom.net",
      "contributions": [
        "code",
        "ideas",
        "design"
      ]
    },
    {
      "login": "efpage",
      "name": "Eckehard",
      "avatar_url": "https://avatars.githubusercontent.com/u/29945129?v=4",
      "profile": "http://www.efpage.de",
      "contributions": [
        "code",
        "plugin"
      ]
    },
    {
      "login": "mindplay-dk",
      "name": "Rasmus Schultz",
      "avatar_url": "https://avatars.githubusercontent.com/u/103348?v=4",
      "profile": "https://twitter.com/mindplaydk",
      "contributions": [
        "ideas"
      ]
    },
    {
      "login": "cqh963852",
      "name": "cqh",
      "avatar_url": "https://avatars.githubusercontent.com/u/17702287?v=4",
      "profile": "https://github.com/cqh963852",
      "contributions": [
        "code",
        "plugin"
      ]
    },
    {
      "login": "pomdtr",
      "name": "Achille Lacoin",
      "avatar_url": "https://avatars.githubusercontent.com/u/17577332?v=4",
      "profile": "https://github.com/pomdtr",
      "contributions": [
        "code"
      ]
    },
    {
      "login": "caputdraconis",
      "name": "caputdraconis",
      "avatar_url": "https://avatars.githubusercontent.com/u/19674494?v=4",
      "profile": "https://github.com/caputdraconis",
      "contributions": [
        "code"
      ]
    },
    {
      "login": "Tolluset",
      "name": "Lee Byonghun",
      "avatar_url": "https://avatars.githubusercontent.com/u/50096419?v=4",
      "profile": "https://tolluset.gitbook.io/wiki/",
      "contributions": [
        "code"
      ]
    },
    {
      "login": "ebraminio",
      "name": "ebraminio",
      "avatar_url": "https://avatars.githubusercontent.com/u/833473?v=4",
      "profile": "https://github.com/ebraminio",
      "contributions": [
        "code",
        "test"
      ]
    },
    {   
      "login": "FredericHeem",
      "name": "FredericH",
      "avatar_url": "https://avatars.githubusercontent.com/u/4118089?v=4",
      "profile": "http://fr.linkedin.com/in/fredericheem",
      "contributions": [
        "example",
        "code"
      ]
    },
    {
      "login": "andrewgryan",
      "name": "andrewgryan",
      "avatar_url": "https://avatars.githubusercontent.com/u/22789046?v=4",
      "profile": "https://github.com/andrewgryan",
      "contributions": [
        "design",
        "code",
        "bug"
      ]
    },
    { 
      "login": "EFord36",
      "name": "Elliot Ford",
      "avatar_url": "https://avatars.githubusercontent.com/u/20516159?v=4",
      "profile": "https://github.com/EFord36",
      "contributions": [
        "code"
      ]
    },
    {      
      "login": "enpitsuLin",
      "name": "enpitsulin",
      "avatar_url": "https://avatars.githubusercontent.com/u/29378026?v=4",
      "profile": "http://enpitsulin.xyz",
      "contributions": [
        "example",
        "code"
      ]
    },
    {
      "login": "icecream17",
      "name": "icecream17",
      "avatar_url": "https://avatars.githubusercontent.com/u/58114641?v=4",
      "profile": "https://lichess.org/@/StevenEmily",
      "contributions": [
        "code"
      ]
    },
    {
     "login": "tamo",
      "name": "Tamotsu Takahashi",
      "avatar_url": "https://avatars.githubusercontent.com/u/383537?v=4",
      "profile": "http://tamo.tdiary.net/",
      "contributions": [
        "code"
      ]
    },
    {
      "login": "ryanolsonx",
      "name": "Ryan Olson",
      "avatar_url": "https://avatars.githubusercontent.com/u/238929?v=4",
      "profile": "https://github.com/ryanolsonx",
      "contributions": [
        "content"
      ]
    },
    {
      "login": "Tao-VanJS",
      "name": "Tao Xin",
      "avatar_url": "https://avatars.githubusercontent.com/u/132854319?v=4",
      "profile": "http://vanjs.org",
      "contributions": [
        "design",
        "code",
        "doc"
      ]
>>>>>>> d11b5f26
    }
  ]
}<|MERGE_RESOLUTION|>--- conflicted
+++ resolved
@@ -9,7 +9,6 @@
   "contributorsPerLine": 7,
   "contributors": [
     {
-<<<<<<< HEAD
       "login": "groovenectar",
       "name": "Daniel Upshaw",
       "avatar_url": "https://avatars.githubusercontent.com/u/595446?v=4",
@@ -17,7 +16,8 @@
       "contributions": [
         "plugin"
       ]
-=======
+    },
+    {
       "login": "cloudspeech",
       "name": "cloudspeech",
       "avatar_url": "https://avatars.githubusercontent.com/u/850521?v=4",
@@ -223,7 +223,6 @@
         "code",
         "doc"
       ]
->>>>>>> d11b5f26
     }
   ]
 }