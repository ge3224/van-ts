--- conflicted
+++ resolved
@@ -9,7 +9,6 @@
   "contributorsPerLine": 7,
   "contributors": [
     {
-<<<<<<< HEAD
       "login": "icecream17",
       "name": "icecream17",
       "avatar_url": "https://avatars.githubusercontent.com/u/58114641?v=4",
@@ -17,8 +16,9 @@
       "contributions": [
         "code"
       ]
-=======
-      "login": "tamo",
+     },
+    {
+     "login": "tamo",
       "name": "Tamotsu Takahashi",
       "avatar_url": "https://avatars.githubusercontent.com/u/383537?v=4",
       "profile": "http://tamo.tdiary.net/",
@@ -45,7 +45,6 @@
         "code",
         "doc"
       ]
->>>>>>> da87ffa8
     }
   ]
 }