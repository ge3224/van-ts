--- conflicted
+++ resolved
@@ -9,7 +9,6 @@
   "contributorsPerLine": 7,
   "contributors": [
     {
-<<<<<<< HEAD
       "login": "artydev",
       "name": "artydev",
       "avatar_url": "https://avatars.githubusercontent.com/u/31207473?v=4",
@@ -17,7 +16,9 @@
       "contributions": [
         "example",
         "question"
-=======
+      ]
+    },
+    {
       "login": "awesome-club",
       "name": "awesome",
       "avatar_url": "https://avatars.githubusercontent.com/u/102911334?v=4",
@@ -54,7 +55,6 @@
       "profile": "https://twitter.com/mindplaydk",
       "contributions": [
         "ideas"
->>>>>>> 5127ca1e
       ]
     },
     {
