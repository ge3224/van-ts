--- conflicted
+++ resolved
@@ -9,14 +9,15 @@
   "contributorsPerLine": 7,
   "contributors": [
     {
-<<<<<<< HEAD
       "login": "awesome-club",
       "name": "awesome",
       "avatar_url": "https://avatars.githubusercontent.com/u/102911334?v=4",
       "profile": "https://github.com/awesome-club",
       "contributions": [
         "video"
-=======
+      ]
+    },
+    {
       "login": "onsclom",
       "name": "Austin Merrick",
       "avatar_url": "https://avatars.githubusercontent.com/u/8485687?v=4",
@@ -44,7 +45,6 @@
       "profile": "https://twitter.com/mindplaydk",
       "contributions": [
         "ideas"
->>>>>>> 728990eb
       ]
     },
     {
