{
  "projectName": "van",
  "projectOwner": "vanjs-org",
  "files": [
    "README.md"
  ],
  "commitType": "docs",
  "commitConvention": "angular",
  "contributorsPerLine": 7,
  "contributors": [
    {
<<<<<<< HEAD
      "login": "onsclom",
      "name": "Austin Merrick",
      "avatar_url": "https://avatars.githubusercontent.com/u/8485687?v=4",
      "profile": "https://onsclom.net",
      "contributions": [
        "code",
        "ideas",
        "design"
=======
      "login": "efpage",
      "name": "Eckehard",
      "avatar_url": "https://avatars.githubusercontent.com/u/29945129?v=4",
      "profile": "http://www.efpage.de",
      "contributions": [
        "code",
        "plugin"
      ]
    },
    {
      "login": "mindplay-dk",
      "name": "Rasmus Schultz",
      "avatar_url": "https://avatars.githubusercontent.com/u/103348?v=4",
      "profile": "https://twitter.com/mindplaydk",
      "contributions": [
        "ideas"
      ]
    },
    {
      "login": "cqh963852",
      "name": "cqh",
      "avatar_url": "https://avatars.githubusercontent.com/u/17702287?v=4",
      "profile": "https://github.com/cqh963852",
      "contributions": [
        "code",
        "plugin"
      ]
    },
    {
      "login": "pomdtr",
      "name": "Achille Lacoin",
      "avatar_url": "https://avatars.githubusercontent.com/u/17577332?v=4",
      "profile": "https://github.com/pomdtr",
      "contributions": [
        "code"
      ]
    },
    {
      "login": "caputdraconis",
      "name": "caputdraconis",
      "avatar_url": "https://avatars.githubusercontent.com/u/19674494?v=4",
      "profile": "https://github.com/caputdraconis",
      "contributions": [
        "code"
      ]
    },
    {
      "login": "Tolluset",
      "name": "Lee Byonghun",
      "avatar_url": "https://avatars.githubusercontent.com/u/50096419?v=4",
      "profile": "https://tolluset.gitbook.io/wiki/",
      "contributions": [
        "code"
>>>>>>> f49011e6
      ]
    },
    {
      "login": "ebraminio",
      "name": "ebraminio",
      "avatar_url": "https://avatars.githubusercontent.com/u/833473?v=4",
      "profile": "https://github.com/ebraminio",
      "contributions": [
        "code",
        "test"
      ]
    },
    {   
      "login": "FredericHeem",
      "name": "FredericH",
      "avatar_url": "https://avatars.githubusercontent.com/u/4118089?v=4",
      "profile": "http://fr.linkedin.com/in/fredericheem",
      "contributions": [
        "example",
        "code"
      ]
    },
    {
      "login": "andrewgryan",
      "name": "andrewgryan",
      "avatar_url": "https://avatars.githubusercontent.com/u/22789046?v=4",
      "profile": "https://github.com/andrewgryan",
      "contributions": [
        "design",
        "code",
        "bug"
      ]
    },
    { 
      "login": "EFord36",
      "name": "Elliot Ford",
      "avatar_url": "https://avatars.githubusercontent.com/u/20516159?v=4",
      "profile": "https://github.com/EFord36",
      "contributions": [
        "code"
      ]
    },
    {      
      "login": "enpitsuLin",
      "name": "enpitsulin",
      "avatar_url": "https://avatars.githubusercontent.com/u/29378026?v=4",
      "profile": "http://enpitsulin.xyz",
      "contributions": [
        "example",
        "code"
      ]
    },
    {
      "login": "icecream17",
      "name": "icecream17",
      "avatar_url": "https://avatars.githubusercontent.com/u/58114641?v=4",
      "profile": "https://lichess.org/@/StevenEmily",
      "contributions": [
        "code"
      ]
    },
    {
     "login": "tamo",
      "name": "Tamotsu Takahashi",
      "avatar_url": "https://avatars.githubusercontent.com/u/383537?v=4",
      "profile": "http://tamo.tdiary.net/",
      "contributions": [
        "code"
      ]
    },
    {
      "login": "ryanolsonx",
      "name": "Ryan Olson",
      "avatar_url": "https://avatars.githubusercontent.com/u/238929?v=4",
      "profile": "https://github.com/ryanolsonx",
      "contributions": [
        "content"
      ]
    },
    {
      "login": "Tao-VanJS",
      "name": "Tao Xin",
      "avatar_url": "https://avatars.githubusercontent.com/u/132854319?v=4",
      "profile": "http://vanjs.org",
      "contributions": [
        "design",
        "code",
        "doc"
      ]
    }
  ]
}<|MERGE_RESOLUTION|>--- conflicted
+++ resolved
@@ -9,7 +9,6 @@
   "contributorsPerLine": 7,
   "contributors": [
     {
-<<<<<<< HEAD
       "login": "onsclom",
       "name": "Austin Merrick",
       "avatar_url": "https://avatars.githubusercontent.com/u/8485687?v=4",
@@ -18,7 +17,9 @@
         "code",
         "ideas",
         "design"
-=======
+      ]
+    },
+    {
       "login": "efpage",
       "name": "Eckehard",
       "avatar_url": "https://avatars.githubusercontent.com/u/29945129?v=4",
@@ -72,7 +73,6 @@
       "profile": "https://tolluset.gitbook.io/wiki/",
       "contributions": [
         "code"
->>>>>>> f49011e6
       ]
     },
     {
