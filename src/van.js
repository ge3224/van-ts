--- conflicted
+++ resolved
@@ -40,13 +40,8 @@
 }
 
 // stateProto is a plain object thus protoOf(stateProto) is just Object.prototype.
-<<<<<<< HEAD
-// protoOf(stateProto) is equivalent to protoOf({}) but saves 1 byte in the minized bundle.
+// protoOf(stateProto) is equivalent to protoOf({}) but saves 1 byte in the minified bundle.
 let objProto = protoOf(stateProto), funcProto = protoOf(runAndCaptureDeps)
-=======
-// protoOf(stateProto) is equivalent to protoOf({}) but saves 1 byte in the minified bundle.
-let objProto = protoOf(stateProto)
->>>>>>> b257dc93
 
 let state = initVal => ({
   __proto__: stateProto,
