--- conflicted
+++ resolved
@@ -18,8 +18,6 @@
     const { begin, end, base, sp, css } = van    // new functions intorduced by van_dml
 ```
 
-<<<<<<< HEAD
-=======
 ### css(s)
 This adds dynamic style definitions to the page. The example is only to demonstrate the usage, the same definition could have been inserted in the \<style\>-tag in the head. Definitions can be introduced or replaced with this command.
 ```JS
@@ -34,32 +32,22 @@
 ```
 Dynamic CSS can be used to create responsive pages with ease. Just use JS to select, which CSS should be applied.
 
->>>>>>> 961e5046
-### Auto-append with `begin()` and `end`
+### Auto-append with `begin()` and `end()`
 
 begin opens any DOM element for writing. Elements created between `begin()` and `end()` will be automatic appended as a child to the object selecte with `begin(el)`
 ```JS
     begin(document.body)
-<<<<<<< HEAD
-	// some tag functions here
-=======
-      // some tag functions here
->>>>>>> 961e5046
+    // some tag functions here
     end()
 ```
 `end()` returns to the previous used element or - if non was selected - finishes the append mode. Calls of `begin() ... end()` can be nested:
 
 ```JS
     begin(document.body) // open document
-<<<<<<< HEAD
     ...
-	begin(div(...))  // create div and open for append
+  	begin(div(...))  // create div and open for append
     ...
-=======
-      ...
-      begin(div(...))  // create div and open for append
-      ...
->>>>>>> 961e5046
+
     end(2);  // close all open appends
     if (sp() !== 0) alert("SP-Error") // check the stack pointer, should be zero at the end
 ```
